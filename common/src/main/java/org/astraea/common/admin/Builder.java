/*
 * Licensed to the Apache Software Foundation (ASF) under one or more
 * contributor license agreements. See the NOTICE file distributed with
 * this work for additional information regarding copyright ownership.
 * The ASF licenses this file to You under the Apache License, Version 2.0
 * (the "License"); you may not use this file except in compliance with
 * the License. You may obtain a copy of the License at
 *
 *    http://www.apache.org/licenses/LICENSE-2.0
 *
 * Unless required by applicable law or agreed to in writing, software
 * distributed under the License is distributed on an "AS IS" BASIS,
 * WITHOUT WARRANTIES OR CONDITIONS OF ANY KIND, either express or implied.
 * See the License for the specific language governing permissions and
 * limitations under the License.
 */
package org.astraea.common.admin;

import java.util.ArrayList;
import java.util.Collection;
import java.util.Collections;
import java.util.HashMap;
import java.util.HashSet;
import java.util.List;
import java.util.Map;
import java.util.Objects;
import java.util.Optional;
import java.util.Set;
import java.util.function.BiFunction;
import java.util.function.Function;
import java.util.stream.Collectors;
import java.util.stream.Stream;
import org.apache.kafka.clients.admin.AdminClientConfig;
import org.apache.kafka.clients.admin.AlterConfigOp;
import org.apache.kafka.clients.admin.ConfigEntry;
import org.apache.kafka.clients.admin.ConsumerGroupListing;
import org.apache.kafka.clients.admin.ListTopicsOptions;
import org.apache.kafka.clients.admin.MemberToRemove;
import org.apache.kafka.clients.admin.NewPartitionReassignment;
import org.apache.kafka.clients.admin.NewTopic;
import org.apache.kafka.clients.admin.OffsetSpec;
import org.apache.kafka.clients.admin.RecordsToDelete;
import org.apache.kafka.clients.admin.RemoveMembersFromConsumerGroupOptions;
import org.apache.kafka.clients.admin.ReplicaInfo;
import org.apache.kafka.clients.admin.TransactionListing;
import org.apache.kafka.common.ElectionType;
import org.apache.kafka.common.Node;
import org.apache.kafka.common.config.ConfigResource;
import org.apache.kafka.common.errors.ElectionNotNeededException;
import org.apache.kafka.common.errors.ReplicaNotAvailableException;
import org.apache.kafka.common.quota.ClientQuotaAlteration;
import org.apache.kafka.common.quota.ClientQuotaEntity;
import org.apache.kafka.common.quota.ClientQuotaFilter;
import org.apache.kafka.common.quota.ClientQuotaFilterComponent;
import org.astraea.common.DataRate;
import org.astraea.common.ExecutionRuntimeException;
import org.astraea.common.Utils;

public class Builder {

  private final Map<String, Object> configs = new HashMap<>();
  private static final String ERROR_MSG_MEMBER_IS_EMPTY = "leaving members should not be empty";

  Builder() {}

  public Builder bootstrapServers(String bootstrapServers) {
    this.configs.put(
        AdminClientConfig.BOOTSTRAP_SERVERS_CONFIG, Objects.requireNonNull(bootstrapServers));
    return this;
  }

  public Builder configs(Map<String, String> configs) {
    this.configs.putAll(configs);
    return this;
  }

  public Admin build() {
    return new AdminImpl(org.apache.kafka.clients.admin.Admin.create(configs));
  }

  private static class AdminImpl implements Admin {
    private final org.apache.kafka.clients.admin.Admin admin;

    AdminImpl(org.apache.kafka.clients.admin.Admin admin) {
      this.admin = Objects.requireNonNull(admin);
    }

    @Override
    public void close() {
      admin.close();
    }

    @Override
    public Set<NodeInfo> nodes() {
      return Utils.packException(
          () ->
              admin.describeCluster().nodes().get().stream()
                  .map(NodeInfo::of)
                  .collect(Collectors.toUnmodifiableSet()));
    }

    @Override
    public Map<Integer, Set<String>> brokerFolders(Set<Integer> brokers) {
      return Utils.packException(
          () ->
              admin.describeLogDirs(brokers).allDescriptions().get().entrySet().stream()
                  .collect(Collectors.toMap(Map.Entry::getKey, map -> map.getValue().keySet())));
    }

    @Override
    public ReplicaMigrator migrator() {
      return new MigratorImpl(admin, this::topicPartitions);
    }

    @Override
    public void preferredLeaderElection(TopicPartition topicPartition) {
      try {
        Utils.packException(
            () -> {
              admin
                  .electLeaders(ElectionType.PREFERRED, Set.of(TopicPartition.to(topicPartition)))
                  .all()
                  .get();
            });
      } catch (ExecutionRuntimeException executionRuntimeException) {
        if (ElectionNotNeededException.class
            != executionRuntimeException.getRootCause().getClass()) {
          throw executionRuntimeException;
        }
        // Swallow the ElectionNotNeededException.
        // This error occurred if the preferred leader of the given topic/partition is already the
        // leader. It is ok to swallow the exception since the preferred leader be the actual
        // leader. That is what the caller wants to be.
      }
    }

    @Override
    public List<ProducerState> producerStates(Set<TopicPartition> partitions) {
      return Utils.packException(
              () ->
                  admin
                      .describeProducers(
                          partitions.stream()
                              .map(TopicPartition::to)
                              .collect(Collectors.toUnmodifiableList()))
                      .all()
                      .get())
          .entrySet()
          .stream()
          .flatMap(
              e ->
                  e.getValue().activeProducers().stream().map(s -> ProducerState.of(e.getKey(), s)))
          .collect(Collectors.toList());
    }

    @Override
    public Set<String> consumerGroupIds() {
      return Utils.packException(() -> admin.listConsumerGroups().all().get()).stream()
          .map(ConsumerGroupListing::groupId)
          .collect(Collectors.toUnmodifiableSet());
    }

    @Override
    public List<ConsumerGroup> consumerGroups(Set<String> consumerGroupNames) {
      return Utils.packException(
          () -> {
            var consumerGroupDescriptions =
                admin.describeConsumerGroups(consumerGroupNames).all().get();

            var consumerGroupMetadata =
                consumerGroupNames.stream()
                    .collect(
                        Collectors.toMap(
                            Function.identity(),
                            groupId ->
                                Utils.packException(
                                    () ->
                                        admin
                                            .listConsumerGroupOffsets(groupId)
                                            .partitionsToOffsetAndMetadata()
                                            .get())));

            return consumerGroupNames.stream()
                .map(
                    groupId ->
                        new ConsumerGroup(
                            groupId,
                            consumerGroupMetadata.get(groupId).entrySet().stream()
                                .collect(
                                    Collectors.toUnmodifiableMap(
                                        tp -> TopicPartition.from(tp.getKey()),
                                        offset -> offset.getValue().offset())),
                            consumerGroupDescriptions.get(groupId).members().stream()
                                .collect(
                                    Collectors.toUnmodifiableMap(
                                        member ->
                                            new Member(
                                                groupId,
                                                member.consumerId(),
                                                member.groupInstanceId(),
                                                member.clientId(),
                                                member.host()),
                                        member ->
                                            member.assignment().topicPartitions().stream()
                                                .map(TopicPartition::from)
                                                .collect(Collectors.toSet())))))
                .collect(Collectors.toList());
          });
    }

    private Map<TopicPartition, Long> earliestOffset(Set<TopicPartition> partitions) {

      return Utils.packException(
              () ->
                  admin
                      .listOffsets(
                          partitions.stream()
                              .collect(
                                  Collectors.toMap(
                                      TopicPartition::to, e -> new OffsetSpec.EarliestSpec())))
                      .all()
                      .get())
          .entrySet()
          .stream()
          .collect(
              Collectors.toMap(e -> TopicPartition.from(e.getKey()), e -> e.getValue().offset()));
    }

    private Map<TopicPartition, Long> latestOffset(Set<TopicPartition> partitions) {
      return Utils.packException(
          () ->
              admin
                  .listOffsets(
                      partitions.stream()
                          .collect(
                              Collectors.toMap(
                                  TopicPartition::to, e -> new OffsetSpec.LatestSpec())))
                  .all()
                  .get()
                  .entrySet()
                  .stream()
                  .collect(
                      Collectors.toMap(
                          e -> TopicPartition.from(e.getKey()), e -> e.getValue().offset())));
    }

    @Override
    public Map<String, Config> topics(Set<String> topicNames) {
      return Utils.packException(
              () ->
                  admin
                      .describeConfigs(
                          topicNames.stream()
                              .map(topic -> new ConfigResource(ConfigResource.Type.TOPIC, topic))
                              .collect(Collectors.toList()))
                      .all()
                      .get())
          .entrySet()
          .stream()
          .collect(Collectors.toMap(e -> e.getKey().name(), e -> new ConfigImpl(e.getValue())));
    }

    @Override
    public Set<String> topicNames(boolean listInternal) {
      return Utils.packException(
          () -> admin.listTopics(new ListTopicsOptions().listInternal(listInternal)).names().get());
    }

    @Override
    public void deleteTopics(Set<String> topicNames) {
      Utils.packException(() -> admin.deleteTopics(topicNames).all().get());
    }

    @Override
    public Map<Integer, Config> brokers(Set<Integer> brokerIds) {
      return Utils.packException(
              () ->
                  admin
                      .describeConfigs(
                          brokerIds.stream()
                              .map(
                                  id ->
                                      new ConfigResource(
                                          ConfigResource.Type.BROKER, String.valueOf(id)))
                              .collect(Collectors.toList()))
                      .all()
                      .get())
          .entrySet()
          .stream()
          .collect(
              Collectors.toMap(
                  e -> Integer.valueOf(e.getKey().name()), e -> new ConfigImpl(e.getValue())));
    }

    @Override
    public List<Partition> partitions(Set<String> topics) {
      var partitions =
          Utils.packException(() -> admin.describeTopics(topics).all().get()).entrySet().stream()
              .flatMap(
                  e ->
                      e.getValue().partitions().stream()
                          .map(
                              p ->
                                  Map.entry(
                                      new org.apache.kafka.common.TopicPartition(
                                          e.getKey(), p.partition()),
                                      p)))
              .collect(Collectors.toMap(Map.Entry::getKey, Map.Entry::getValue));
      var earliest =
          Utils.packException(
              () ->
                  admin
                      .listOffsets(
                          partitions.keySet().stream()
                              .collect(
                                  Collectors.toMap(
                                      Function.identity(), e -> new OffsetSpec.EarliestSpec())))
                      .all()
                      .get());

      var latest =
          Utils.packException(
              () ->
                  admin
                      .listOffsets(
                          partitions.keySet().stream()
                              .collect(
                                  Collectors.toMap(
                                      Function.identity(), e -> new OffsetSpec.LatestSpec())))
                      .all()
                      .get());

      return partitions.entrySet().stream()
          .map(
              entry ->
                  Partition.of(
                      entry.getKey().topic(),
                      entry.getValue(),
                      Optional.ofNullable(earliest.get(entry.getKey())),
                      Optional.ofNullable(latest.get(entry.getKey()))))
          .collect(Collectors.toList());
    }

    @Override
    public Set<TopicPartition> topicPartitions(Set<String> topics) {
      return Utils.packException(() -> admin.describeTopics(topics).all().get()).entrySet().stream()
          .flatMap(
              e ->
                  e.getValue().partitions().stream()
                      .map(p -> TopicPartition.of(e.getKey(), p.partition())))
          .collect(Collectors.toSet());
    }

    @Override
    public Set<TopicPartition> topicPartitions(int broker) {
      return Utils.packException(() -> admin.describeTopics(topicNames()).all().get())
          .entrySet()
          .stream()
          .flatMap(
              e ->
                  e.getValue().partitions().stream()
                      .filter(p -> p.replicas().stream().anyMatch(n -> n.id() == broker))
                      .map(p -> TopicPartition.of(e.getKey(), p.partition())))
          .collect(Collectors.toSet());
    }

    private Map<
            Integer, Map<TopicPartition, Map<String, org.apache.kafka.clients.admin.ReplicaInfo>>>
        logDirs(Set<String> topics) {
      return Utils.packException(() -> admin.describeLogDirs(brokerIds()).allDescriptions().get())
          .entrySet()
          .stream()
          .collect(
              Collectors.toMap(
                  Map.Entry::getKey,
                  pathAndDesc ->
                      pathAndDesc.getValue().entrySet().stream()
                          .flatMap(
                              e ->
                                  e.getValue().replicaInfos().entrySet().stream()
                                      .map(
                                          tr ->
                                              Map.entry(
                                                  TopicPartition.from(tr.getKey()),
                                                  Map.entry(e.getKey(), tr.getValue()))))
                          .collect(Collectors.groupingBy(Map.Entry::getKey))
                          .entrySet()
                          .stream()
                          .collect(
                              Collectors.toMap(
                                  Map.Entry::getKey,
                                  e ->
                                      e.getValue().stream()
                                          .map(Map.Entry::getValue)
                                          .collect(
                                              Collectors.toMap(
                                                  Map.Entry::getKey, Map.Entry::getValue))))));
    }

    @Override
    public List<Replica> newReplicas(Set<String> topics) {
      // pre-group folders by (broker -> topic partition) to speedup seek
<<<<<<< HEAD
      var logInfo =
          Utils.packException(() -> admin.describeLogDirs(brokerIds()).allDescriptions().get())
              .entrySet()
              .stream()
              .collect(
                  Collectors.toMap(
                      Map.Entry::getKey,
                      pathAndDesc ->
                          pathAndDesc.getValue().entrySet().stream()
                              .flatMap(
                                  e ->
                                      e.getValue().replicaInfos().entrySet().stream()
                                          .map(
                                              tr ->
                                                  Map.entry(
                                                      TopicPartition.from(tr.getKey()),
                                                      Map.entry(e.getKey(), tr.getValue()))))
                              .collect(
                                  Collectors.groupingBy(
                                      Map.Entry::getKey,
                                      Collectors.mapping(
                                          Map.Entry::getValue, Collectors.toList())))));

      return Utils.packException(
          () ->
              admin.describeTopics(topics).allTopicNames().get().entrySet().stream()
                  .flatMap(
                      topicDes ->
                          topicDes.getValue().partitions().stream()
                              .flatMap(
                                  tpInfo ->
                                      tpInfo.replicas().stream()
                                          .flatMap(
                                              node -> {
                                                var pathAndReplicas =
                                                    logInfo
                                                        .get(node.id())
                                                        .get(
                                                            TopicPartition.of(
                                                                topicDes.getKey(),
                                                                tpInfo.partition()));
                                                return pathAndReplicas.stream()
                                                    .map(
                                                        pathAndReplica ->
                                                            Replica.of(
                                                                topicDes.getKey(),
                                                                tpInfo.partition(),
                                                                NodeInfo.of(node),
                                                                pathAndReplica
                                                                    .getValue()
                                                                    .offsetLag(),
                                                                pathAndReplica.getValue().size(),
                                                                tpInfo.leader() != null
                                                                    && !tpInfo.leader().isEmpty()
                                                                    && tpInfo.leader().id()
                                                                        == node.id(),
                                                                tpInfo.isr().contains(node),
                                                                pathAndReplica
                                                                    .getValue()
                                                                    .isFuture(),
                                                                node.isEmpty(),
                                                                // The first replica in the return
                                                                // result is
                                                                // the
                                                                // preferred leader. This only works
                                                                // with
                                                                // Kafka broker
                                                                // version after
                                                                // 0.11. Version before 0.11 returns
                                                                // the
                                                                // replicas in
                                                                // unspecified order.
                                                                tpInfo.replicas().get(0).id()
                                                                    == node.id(),
                                                                // empty data folder means this
                                                                // replica is
                                                                // offline
                                                                pathAndReplica.getKey().isEmpty()
                                                                    ? null
                                                                    : pathAndReplica.getKey()));
                                              })))
                  .collect(Collectors.toList()));
=======
      var logInfo = logDirs(topics);

      BiFunction<TopicPartition, org.apache.kafka.common.TopicPartitionInfo, List<Replica>>
          toReplicas =
              (tp, tpi) ->
                  tpi.replicas().stream()
                      .flatMap(
                          node ->
                              // kafka admin#describeLogDirs does not return offline node
                              logInfo
                                  .getOrDefault(node.id(), Map.of())
                                  .getOrDefault(
                                      tp,
                                      Map.of(
                                          "",
                                          new org.apache.kafka.clients.admin.ReplicaInfo(
                                              -1L, -1L, false)))
                                  .entrySet()
                                  .stream()
                                  .map(
                                      pathAndReplica ->
                                          Replica.of(
                                              tp.topic(),
                                              tp.partition(),
                                              NodeInfo.of(node),
                                              pathAndReplica.getValue().offsetLag(),
                                              pathAndReplica.getValue().size(),
                                              tpi.leader() != null
                                                  && !tpi.leader().isEmpty()
                                                  && tpi.leader().id() == node.id(),
                                              tpi.isr().contains(node),
                                              pathAndReplica.getValue().isFuture(),
                                              node.isEmpty(),
                                              // The first replica in the return result is the
                                              // preferred leader. This only works with Kafka broker
                                              // version after
                                              // 0.11. Version before 0.11 returns the replicas in
                                              // unspecified order.
                                              tpi.replicas().get(0).id() == node.id(),
                                              // empty data folder means this replica is offline
                                              pathAndReplica.getKey().isEmpty()
                                                  ? null
                                                  : pathAndReplica.getKey())))
                      .collect(Collectors.toList());

      return Utils.packException(() -> admin.describeTopics(topics).allTopicNames().get())
          .entrySet()
          .stream()
          .flatMap(
              e ->
                  e.getValue().partitions().stream()
                      .map(
                          tpInfo ->
                              Map.entry(TopicPartition.of(e.getKey(), tpInfo.partition()), tpInfo)))
          .collect(
              Collectors.toUnmodifiableMap(
                  Map.Entry::getKey, entry -> toReplicas.apply(entry.getKey(), entry.getValue())));
>>>>>>> 453272d6
    }

    @Override
    public TopicCreator creator() {
      return new CreatorImpl(
          admin, topic -> this.replicas(Set.of(topic)), topic -> topics().get(topic));
    }

    @Override
    public QuotaCreator quotaCreator() {
      return new QuotaImpl(admin);
    }

    @Override
    public Collection<Quota> quotas(Quota.Target target) {
      return quotas(
          ClientQuotaFilter.contains(
              List.of(ClientQuotaFilterComponent.ofEntityType(target.nameOfKafka()))));
    }

    @Override
    public Collection<Quota> quotas(Quota.Target target, String value) {
      return quotas(
          ClientQuotaFilter.contains(
              List.of(ClientQuotaFilterComponent.ofEntity(target.nameOfKafka(), value))));
    }

    @Override
    public Collection<Quota> quotas() {
      return quotas(ClientQuotaFilter.all());
    }

    private Collection<Quota> quotas(ClientQuotaFilter filter) {
      return Quota.of(
          Utils.packException(() -> admin.describeClientQuotas(filter).entities().get()));
    }

    @Override
    public Set<String> transactionIds() {
      return Utils.packException(
          () ->
              admin.listTransactions().all().get().stream()
                  .map(TransactionListing::transactionalId)
                  .collect(Collectors.toUnmodifiableSet()));
    }

    @Override
    public Map<String, Transaction> transactions(Set<String> transactionIds) {
      return Utils.packException(
          () ->
              admin.describeTransactions(transactionIds).all().get().entrySet().stream()
                  .collect(
                      Collectors.toMap(Map.Entry::getKey, e -> Transaction.from(e.getValue()))));
    }

    @Override
    public void removeGroup(String groupId) {
      Utils.packException(() -> admin.deleteConsumerGroups(Set.of(groupId)).all().get());
    }

    @Override
    public void removeAllMembers(String groupId) {
      try {
        Utils.packException(
            () -> {
              admin
                  .removeMembersFromConsumerGroup(
                      groupId, new RemoveMembersFromConsumerGroupOptions())
                  .all()
                  .get();
            });
      } catch (ExecutionRuntimeException executionRuntimeException) {
        var rootCause = executionRuntimeException.getRootCause();
        if (IllegalArgumentException.class == rootCause.getClass()
            && ERROR_MSG_MEMBER_IS_EMPTY.equals(rootCause.getMessage())) {
          // Deleting all members can't work when there is no members already.
          return;
        }
        throw executionRuntimeException;
      }
    }

    @Override
    public void removeStaticMembers(String groupId, Set<String> members) {
      Utils.packException(
          () ->
              admin
                  .removeMembersFromConsumerGroup(
                      groupId,
                      new RemoveMembersFromConsumerGroupOptions(
                          members.stream()
                              .map(MemberToRemove::new)
                              .collect(Collectors.toUnmodifiableList())))
                  .all()
                  .get());
    }

    @Override
    public List<AddingReplica> addingReplicas(Set<String> topics) {
      var adding =
          Utils.packException(
                  () ->
                      admin
                          .listPartitionReassignments(
                              topicPartitions(topics).stream()
                                  .map(TopicPartition::to)
                                  .collect(Collectors.toSet()))
                          .reassignments()
                          .get())
              .entrySet()
              .stream()
              .flatMap(
                  entry ->
                      entry.getValue().addingReplicas().stream()
                          .map(
                              id ->
                                  new org.apache.kafka.common.TopicPartitionReplica(
                                      entry.getKey().topic(), entry.getKey().partition(), id)))
              .collect(Collectors.toList());
      var dirs = logDirs(topics);

      Function<TopicPartition, Long> findMaxSize =
          tp ->
              dirs.values().stream()
                  .flatMap(e -> e.entrySet().stream())
                  .filter(e -> e.getKey().equals(tp))
                  .flatMap(e -> e.getValue().values().stream().map(ReplicaInfo::size))
                  .mapToLong(v -> v)
                  .max()
                  .orElse(0);

      return adding.stream()
          .filter(
              r ->
                  dirs.getOrDefault(r.brokerId(), Map.of())
                      .containsKey(TopicPartition.of(r.topic(), r.partition())))
          .flatMap(
              r ->
                  dirs
                      .get(r.brokerId())
                      .get(TopicPartition.of(r.topic(), r.partition()))
                      .entrySet()
                      .stream()
                      .map(
                          entry ->
                              AddingReplica.of(
                                  r.topic(),
                                  r.partition(),
                                  r.brokerId(),
                                  entry.getKey(),
                                  entry.getValue().size(),
                                  findMaxSize.apply(TopicPartition.of(r.topic(), r.partition())))))
          .collect(Collectors.toList());
    }

    @Override
    public Map<TopicPartition, DeletedRecord> deleteRecords(
        Map<TopicPartition, Long> recordsToDelete) {
      var kafkaRecordsToDelete =
          recordsToDelete.entrySet().stream()
              .collect(
                  Collectors.toMap(
                      x -> TopicPartition.to(x.getKey()),
                      x -> RecordsToDelete.beforeOffset(x.getValue())));
      return admin.deleteRecords(kafkaRecordsToDelete).lowWatermarks().entrySet().stream()
          .collect(
              Collectors.toUnmodifiableMap(
                  x -> TopicPartition.from(x.getKey()),
                  x -> DeletedRecord.from(Utils.packException(() -> x.getValue().get()))));
    }

    @Override
    public ReplicationThrottler replicationThrottler() {
      return new ReplicationThrottler() {

        private final Map<Integer, DataRate> egress = new HashMap<>();
        private final Map<Integer, DataRate> ingress = new HashMap<>();
        private final Set<TopicPartitionReplica> leaders = new HashSet<>();
        private final Set<TopicPartitionReplica> followers = new HashSet<>();

        @Override
        public ReplicationThrottler ingress(DataRate limitForEachFollowerBroker) {
          brokerIds().forEach(id -> ingress.put(id, limitForEachFollowerBroker));
          return this;
        }

        @Override
        public ReplicationThrottler ingress(Map<Integer, DataRate> limitPerFollowerBroker) {
          ingress.putAll(limitPerFollowerBroker);
          return this;
        }

        @Override
        public ReplicationThrottler egress(DataRate limitForEachLeaderBroker) {
          brokerIds().forEach(id -> egress.put(id, limitForEachLeaderBroker));
          return this;
        }

        @Override
        public ReplicationThrottler egress(Map<Integer, DataRate> limitPerLeaderBroker) {
          egress.putAll(limitPerLeaderBroker);
          return this;
        }

        @Override
        public ReplicationThrottler throttle(String topic) {
          replicas(Set.of(topic))
              .forEach(
                  (tp, replicas) -> {
                    replicas.forEach(
                        replica -> {
                          if (replica.isLeader())
                            leaders.add(
                                TopicPartitionReplica.of(
                                    tp.topic(), tp.partition(), replica.nodeInfo().id()));
                          else
                            followers.add(
                                TopicPartitionReplica.of(
                                    tp.topic(), tp.partition(), replica.nodeInfo().id()));
                        });
                  });
          return this;
        }

        @Override
        public ReplicationThrottler throttle(TopicPartition topicPartition) {
          var replicas =
              replicas(Set.of(topicPartition.topic())).getOrDefault(topicPartition, List.of());
          replicas.forEach(
              replica -> {
                if (replica.isLeader())
                  leaders.add(
                      TopicPartitionReplica.of(
                          topicPartition.topic(),
                          topicPartition.partition(),
                          replica.nodeInfo().id()));
                else
                  followers.add(
                      TopicPartitionReplica.of(
                          topicPartition.topic(),
                          topicPartition.partition(),
                          replica.nodeInfo().id()));
              });
          return this;
        }

        @Override
        public ReplicationThrottler throttle(TopicPartitionReplica replica) {
          leaders.add(replica);
          followers.add(replica);
          return this;
        }

        @Override
        public ReplicationThrottler throttleLeader(TopicPartitionReplica replica) {
          leaders.add(replica);
          return this;
        }

        @Override
        public ReplicationThrottler throttleFollower(TopicPartitionReplica replica) {
          followers.add(replica);
          return this;
        }

        @Override
        public AffectedResources apply() {
          applyBandwidth();
          applyThrottledReplicas();
          return new AffectedResources() {
            final Map<Integer, DataRate> ingressCopy = Map.copyOf(ingress);
            final Map<Integer, DataRate> egressCopy = Map.copyOf(egress);
            final Set<TopicPartitionReplica> leaderCopy = Set.copyOf(leaders);
            final Set<TopicPartitionReplica> followerCopy = Set.copyOf(followers);

            @Override
            public Map<Integer, DataRate> ingress() {
              return ingressCopy;
            }

            @Override
            public Map<Integer, DataRate> egress() {
              return egressCopy;
            }

            @Override
            public Set<TopicPartitionReplica> leaders() {
              return leaderCopy;
            }

            @Override
            public Set<TopicPartitionReplica> followers() {
              return followerCopy;
            }
          };
        }

        private void applyThrottledReplicas() {
          // Attempt to fetch the current value of log throttle config. If the config value is
          // empty, we have to perform an `AlterConfigOp.OpType.SET` operation instead of an
          // `AlterConfigOp.OpType.APPEND` operation for the log throttle config. We have to do this
          // to work around the https://github.com/apache/kafka/pull/12503 bug.
          // TODO: remove this workaround in appropriate time. see #584
          var configValues =
              Utils.packException(
                  () ->
                      admin
                          .describeConfigs(
                              Stream.concat(leaders.stream(), followers.stream())
                                  .map(TopicPartitionReplica::topic)
                                  .map(
                                      topic -> new ConfigResource(ConfigResource.Type.TOPIC, topic))
                                  .collect(Collectors.toSet()))
                          .all()
                          .get());
          BiFunction<
                  Set<TopicPartitionReplica>,
                  String,
                  Map<ConfigResource, Collection<AlterConfigOp>>>
              toKafkaConfigs =
                  (replicas, key) ->
                      replicas.stream()
                          .collect(Collectors.groupingBy(TopicPartitionReplica::topic))
                          .entrySet()
                          .stream()
                          .collect(
                              Collectors.toMap(
                                  e ->
                                      new ConfigResource(
                                          ConfigResource.Type.TOPIC, String.valueOf(e.getKey())),
                                  e -> {
                                    var oldValue =
                                        configValues
                                            .get(
                                                new ConfigResource(
                                                    ConfigResource.Type.TOPIC,
                                                    String.valueOf(e.getKey())))
                                            .get(key)
                                            .value();

                                    // partition/broker based throttle setting can't be used in
                                    // conjunction with wildcard throttle. This is a limitation in
                                    // the kafka implementation.
                                    if (oldValue.equals("*"))
                                      throw new UnsupportedOperationException(
                                          "This API doesn't support wildcard throttle");

                                    var configValue =
                                        e.getValue().stream()
                                            .map(
                                                replica ->
                                                    replica.partition() + ":" + replica.brokerId())
                                            .collect(Collectors.joining(","));
                                    // work around a bug https://github.com/apache/kafka/pull/12503
                                    var operation =
                                        oldValue.isEmpty()
                                            ? AlterConfigOp.OpType.SET
                                            : AlterConfigOp.OpType.APPEND;
                                    var entry = new ConfigEntry(key, configValue);
                                    var alter = new AlterConfigOp(entry, operation);

                                    return List.of(alter);
                                  }));
          if (!leaders.isEmpty())
            Utils.packException(
                () ->
                    admin
                        .incrementalAlterConfigs(
                            toKafkaConfigs.apply(leaders, "leader.replication.throttled.replicas"))
                        .all()
                        .get());

          if (!followers.isEmpty())
            Utils.packException(
                () ->
                    admin
                        .incrementalAlterConfigs(
                            toKafkaConfigs.apply(
                                followers, "follower.replication.throttled.replicas"))
                        .all()
                        .get());
        }

        private void applyBandwidth() {
          BiFunction<Map<Integer, DataRate>, String, Map<ConfigResource, Collection<AlterConfigOp>>>
              toKafkaConfigs =
                  (raw, key) ->
                      raw.entrySet().stream()
                          .collect(
                              Collectors.toMap(
                                  e ->
                                      new ConfigResource(
                                          ConfigResource.Type.BROKER, String.valueOf(e.getKey())),
                                  e ->
                                      List.of(
                                          new AlterConfigOp(
                                              new ConfigEntry(
                                                  key,
                                                  String.valueOf((long) e.getValue().byteRate())),
                                              AlterConfigOp.OpType.SET))));

          if (!egress.isEmpty())
            Utils.packException(
                () ->
                    admin
                        .incrementalAlterConfigs(
                            toKafkaConfigs.apply(egress, "leader.replication.throttled.rate"))
                        .all()
                        .get());

          if (!ingress.isEmpty())
            Utils.packException(
                () ->
                    admin
                        .incrementalAlterConfigs(
                            toKafkaConfigs.apply(ingress, "follower.replication.throttled.rate"))
                        .all()
                        .get());
        }
      };
    }

    @Override
    public void clearReplicationThrottle(String topic) {
      var configEntry0 = new ConfigEntry("leader.replication.throttled.replicas", "");
      var alterConfigOp0 = new AlterConfigOp(configEntry0, AlterConfigOp.OpType.DELETE);
      var configEntry1 = new ConfigEntry("follower.replication.throttled.replicas", "");
      var alterConfigOp1 = new AlterConfigOp(configEntry1, AlterConfigOp.OpType.DELETE);
      var configResource = new ConfigResource(ConfigResource.Type.TOPIC, topic);

      Utils.packException(
          () ->
              admin.incrementalAlterConfigs(
                  Map.of(configResource, List.of(alterConfigOp0, alterConfigOp1))));
    }

    @Override
    public void clearReplicationThrottle(TopicPartition topicPartition) {
      var configValue =
          replicas(Set.of(topicPartition.topic())).get(topicPartition).stream()
              .map(replica -> topicPartition.partition() + ":" + replica.nodeInfo().id())
              .collect(Collectors.joining(","));
      var configEntry0 = new ConfigEntry("leader.replication.throttled.replicas", configValue);
      var configEntry1 = new ConfigEntry("follower.replication.throttled.replicas", configValue);
      var alterConfigOp0 = new AlterConfigOp(configEntry0, AlterConfigOp.OpType.SUBTRACT);
      var alterConfigOp1 = new AlterConfigOp(configEntry1, AlterConfigOp.OpType.SUBTRACT);
      var configResource = new ConfigResource(ConfigResource.Type.TOPIC, topicPartition.topic());
      Utils.packException(
          () ->
              admin.incrementalAlterConfigs(
                  Map.of(configResource, List.of(alterConfigOp0, alterConfigOp1))));
    }

    @Override
    public void clearReplicationThrottle(TopicPartitionReplica log) {
      // Attempt to submit two config alterations might encounter some bug.
      // We have to submit all the changes in one API request.
      // see https://github.com/skiptests/astraea/issues/649
      var configValue = log.partition() + ":" + log.brokerId();
      var configEntry0 = new ConfigEntry("leader.replication.throttled.replicas", configValue);
      var configEntry1 = new ConfigEntry("follower.replication.throttled.replicas", configValue);
      var configResource = new ConfigResource(ConfigResource.Type.TOPIC, log.topic());
      Utils.packException(
          () ->
              admin.incrementalAlterConfigs(
                  Map.of(
                      configResource,
                      List.of(
                          new AlterConfigOp(configEntry0, AlterConfigOp.OpType.SUBTRACT),
                          new AlterConfigOp(configEntry1, AlterConfigOp.OpType.SUBTRACT)))));
    }

    @Override
    public void clearLeaderReplicationThrottle(TopicPartitionReplica log) {
      var configValue = log.partition() + ":" + log.brokerId();
      var configEntry0 = new ConfigEntry("leader.replication.throttled.replicas", configValue);
      var alterConfigOp0 = new AlterConfigOp(configEntry0, AlterConfigOp.OpType.SUBTRACT);
      var configResource = new ConfigResource(ConfigResource.Type.TOPIC, log.topic());
      Utils.packException(
          () -> admin.incrementalAlterConfigs(Map.of(configResource, List.of(alterConfigOp0))));
    }

    @Override
    public void clearFollowerReplicationThrottle(TopicPartitionReplica log) {
      var configValue = log.partition() + ":" + log.brokerId();
      var configEntry1 = new ConfigEntry("follower.replication.throttled.replicas", configValue);
      var alterConfigOp1 = new AlterConfigOp(configEntry1, AlterConfigOp.OpType.SUBTRACT);
      var configResource = new ConfigResource(ConfigResource.Type.TOPIC, log.topic());
      Utils.packException(
          () -> admin.incrementalAlterConfigs(Map.of(configResource, List.of(alterConfigOp1))));
    }

    @Override
    public void clearIngressReplicationThrottle(Set<Integer> brokerIds) {
      deleteBrokerConfigs(
          brokerIds.stream()
              .collect(
                  Collectors.toUnmodifiableMap(
                      id -> id, id -> Set.of("follower.replication.throttled.rate"))));
    }

    @Override
    public void clearEgressReplicationThrottle(Set<Integer> brokerIds) {
      deleteBrokerConfigs(
          brokerIds.stream()
              .collect(
                  Collectors.toUnmodifiableMap(
                      id -> id, id -> Set.of("leader.replication.throttled.rate"))));
    }

    private void deleteBrokerConfigs(Map<Integer, Set<String>> brokerAndConfigKeys) {
      Function<String, AlterConfigOp> deleteConfig =
          (key) -> new AlterConfigOp(new ConfigEntry(key, ""), AlterConfigOp.OpType.DELETE);
      var map =
          brokerAndConfigKeys.entrySet().stream()
              .map(
                  entry ->
                      Map.entry(
                          String.valueOf(entry.getKey()),
                          entry.getValue().stream()
                              .map(deleteConfig)
                              .collect(Collectors.toUnmodifiableList())))
              .collect(
                  Collectors.toUnmodifiableMap(
                      entry -> new ConfigResource(ConfigResource.Type.BROKER, entry.getKey()),
                      entry -> (Collection<AlterConfigOp>) entry.getValue()));
      Utils.packException(() -> admin.incrementalAlterConfigs(map).all().get());
    }
  }

  private static class ConfigImpl implements Config {
    private final Map<String, String> configs;

    ConfigImpl(org.apache.kafka.clients.admin.Config config) {
      this(
          config.entries().stream()
              .filter(e -> e.value() != null)
              .collect(Collectors.toUnmodifiableMap(ConfigEntry::name, ConfigEntry::value)));
    }

    ConfigImpl(Map<String, String> configs) {
      this.configs = Collections.unmodifiableMap(configs);
    }

    @Override
    public Map<String, String> raw() {
      return configs;
    }

    @Override
    public Optional<String> value(String key) {
      return Optional.ofNullable(configs.get(key));
    }
  }

  private static class CreatorImpl implements TopicCreator {
    private final org.apache.kafka.clients.admin.Admin admin;
    private final Function<String, Map<TopicPartition, List<Replica>>> replicasGetter;
    private final Function<String, Config> configsGetter;
    private String topic;
    private int numberOfPartitions = 1;
    private short numberOfReplicas = 1;
    private final Map<String, String> configs = new HashMap<>();

    CreatorImpl(
        org.apache.kafka.clients.admin.Admin admin,
        Function<String, Map<TopicPartition, List<Replica>>> replicasGetter,
        Function<String, Config> configsGetter) {
      this.admin = admin;
      this.replicasGetter = replicasGetter;
      this.configsGetter = configsGetter;
    }

    @Override
    public TopicCreator topic(String topic) {
      this.topic = Objects.requireNonNull(topic);
      return this;
    }

    @Override
    public TopicCreator numberOfPartitions(int numberOfPartitions) {
      this.numberOfPartitions = numberOfPartitions;
      return this;
    }

    @Override
    public TopicCreator numberOfReplicas(short numberOfReplicas) {
      this.numberOfReplicas = numberOfReplicas;
      return this;
    }

    @Override
    public TopicCreator config(String key, String value) {
      this.configs.put(key, value);
      return this;
    }

    @Override
    public TopicCreator configs(Map<String, String> configs) {
      this.configs.putAll(configs);
      return this;
    }

    @Override
    public void create() {
      if (Utils.packException(() -> admin.listTopics().names().get()).contains(topic)) {
        var partitionReplicas = replicasGetter.apply(topic);
        partitionReplicas.forEach(
            (tp, replicas) -> {
              if (replicas.size() != numberOfReplicas)
                throw new IllegalArgumentException(
                    topic
                        + " is existent but its replicas: "
                        + replicas.size()
                        + " is not equal to expected: "
                        + numberOfReplicas);
            });
        var result =
            Utils.packException(() -> admin.describeTopics(Set.of(topic)).all().get().get(topic));
        if (result.partitions().size() != numberOfPartitions)
          throw new IllegalArgumentException(
              topic
                  + " is existent but its partitions: "
                  + result.partitions().size()
                  + " is not equal to expected: "
                  + numberOfReplicas);

        var actualConfigs = configsGetter.apply(topic);
        this.configs.forEach(
            (key, value) -> {
              if (actualConfigs.value(key).filter(actual -> actual.equals(value)).isEmpty())
                throw new IllegalArgumentException(
                    topic
                        + " is existent but its config: <"
                        + key
                        + ", "
                        + actualConfigs.value(key)
                        + "> is not equal to expected: "
                        + key
                        + ", "
                        + value);
            });

        // ok, the existent topic is totally equal to what we want to create.
        return;
      }

      Utils.packException(
          () ->
              admin
                  .createTopics(
                      List.of(
                          new NewTopic(topic, numberOfPartitions, numberOfReplicas)
                              .configs(configs)))
                  .all()
                  .get());
    }
  }

  private static class MigratorImpl implements ReplicaMigrator {
    private final org.apache.kafka.clients.admin.Admin admin;
    private final Function<Set<String>, Set<TopicPartition>> partitionGetter;
    private final Set<TopicPartition> partitions = new HashSet<>();

    MigratorImpl(
        org.apache.kafka.clients.admin.Admin admin,
        Function<Set<String>, Set<TopicPartition>> partitionGetter) {
      this.admin = admin;
      this.partitionGetter = partitionGetter;
    }

    @Override
    public ReplicaMigrator topic(String topic) {
      partitions.addAll(partitionGetter.apply(Set.of(topic)));
      return this;
    }

    @Override
    public ReplicaMigrator partition(String topic, int partition) {
      partitions.add(TopicPartition.of(topic, partition));
      return this;
    }

    @Override
    public void moveTo(Map<Integer, String> brokerFolders) {
      // ensure this partition is host on the given map
      var topicPartition = partitions.iterator().next();
      var currentReplicas =
          Utils.packException(
                  () -> admin.describeTopics(Set.of(topicPartition.topic())).allTopicNames().get())
              .get(topicPartition.topic())
              .partitions()
              .get(topicPartition.partition())
              .replicas()
              .stream()
              .map(Node::id)
              .collect(Collectors.toUnmodifiableSet());
      var notHere =
          brokerFolders.keySet().stream()
              .filter(id -> !currentReplicas.contains(id))
              .collect(Collectors.toUnmodifiableSet());

      if (!notHere.isEmpty())
        throw new IllegalStateException(
            "The following specified broker is not part of the replica list: " + notHere);

      var payload =
          brokerFolders.entrySet().stream()
              .collect(
                  Collectors.toUnmodifiableMap(
                      entry ->
                          new org.apache.kafka.common.TopicPartitionReplica(
                              topicPartition.topic(), topicPartition.partition(), entry.getKey()),
                      Map.Entry::getValue));
      Utils.packException(() -> admin.alterReplicaLogDirs(payload).all().get());
    }

    @Override
    public void declarePreferredDir(Map<Integer, String> preferredDirMap) {
      // ensure this partition is not host on the given map
      var topicPartition = partitions.iterator().next();
      var currentReplicas =
          Utils.packException(
                  () -> admin.describeTopics(Set.of(topicPartition.topic())).allTopicNames().get())
              .get(topicPartition.topic())
              .partitions()
              .get(topicPartition.partition())
              .replicas();
      var alreadyHere =
          currentReplicas.stream()
              .map(Node::id)
              .filter(preferredDirMap::containsKey)
              .collect(Collectors.toUnmodifiableSet());

      if (!alreadyHere.isEmpty())
        throw new IllegalStateException(
            "The following specified broker is already part of the replica list: " + alreadyHere);

      try {
        var payload =
            preferredDirMap.entrySet().stream()
                .collect(
                    Collectors.toUnmodifiableMap(
                        entry ->
                            new org.apache.kafka.common.TopicPartitionReplica(
                                topicPartition.topic(), topicPartition.partition(), entry.getKey()),
                        Map.Entry::getValue));
        Utils.packException(() -> admin.alterReplicaLogDirs(payload).all().get());
      } catch (ExecutionRuntimeException executionRuntimeException) {
        if (ReplicaNotAvailableException.class
            != executionRuntimeException.getRootCause().getClass()) {
          throw executionRuntimeException;
        }
        // The call is probably trying to declare the preferred data directory. Swallow the
        // exception since this is a supported operation. See the Javadoc of
        // AdminClient#alterReplicaLogDirs for details.
      }
    }

    @Override
    public void moveTo(List<Integer> brokers) {
      Utils.packException(
          () ->
              admin
                  .alterPartitionReassignments(
                      partitions.stream()
                          .collect(
                              Collectors.toMap(
                                  TopicPartition::to,
                                  ignore -> Optional.of(new NewPartitionReassignment(brokers)))))
                  .all()
                  .get());
    }
  }

  private static class QuotaImpl implements QuotaCreator {
    private final org.apache.kafka.clients.admin.Admin admin;

    QuotaImpl(org.apache.kafka.clients.admin.Admin admin) {
      this.admin = admin;
    }

    @Override
    public Ip ip(String ip) {
      return new Ip() {
        private int connectionRate = Integer.MAX_VALUE;

        @Override
        public Ip connectionRate(int value) {
          this.connectionRate = value;
          return this;
        }

        @Override
        public void create() {
          if (connectionRate == Integer.MAX_VALUE) return;
          Utils.packException(
              () ->
                  admin
                      .alterClientQuotas(
                          List.of(
                              new ClientQuotaAlteration(
                                  new ClientQuotaEntity(Map.of(ClientQuotaEntity.IP, ip)),
                                  List.of(
                                      new ClientQuotaAlteration.Op(
                                          Quota.Limit.IP_CONNECTION_RATE.nameOfKafka(),
                                          (double) connectionRate)))))
                      .all()
                      .get());
        }
      };
    }

    @Override
    public Client clientId(String id) {
      return new Client() {
        private DataRate produceRate = null;
        private DataRate consumeRate = null;

        @Override
        public Client produceRate(DataRate value) {
          this.produceRate = value;
          return this;
        }

        @Override
        public Client consumeRate(DataRate value) {
          this.consumeRate = value;
          return this;
        }

        @Override
        public void create() {
          var q = new ArrayList<ClientQuotaAlteration.Op>();
          if (produceRate != null)
            q.add(
                new ClientQuotaAlteration.Op(
                    Quota.Limit.PRODUCER_BYTE_RATE.nameOfKafka(), produceRate.byteRate()));
          if (consumeRate != null)
            q.add(
                new ClientQuotaAlteration.Op(
                    Quota.Limit.CONSUMER_BYTE_RATE.nameOfKafka(), consumeRate.byteRate()));
          if (!q.isEmpty())
            Utils.packException(
                () ->
                    admin
                        .alterClientQuotas(
                            List.of(
                                new ClientQuotaAlteration(
                                    new ClientQuotaEntity(Map.of(ClientQuotaEntity.CLIENT_ID, id)),
                                    q)))
                        .all()
                        .get());
        }
      };
    }
  }
}<|MERGE_RESOLUTION|>--- conflicted
+++ resolved
@@ -400,29 +400,7 @@
     @Override
     public List<Replica> newReplicas(Set<String> topics) {
       // pre-group folders by (broker -> topic partition) to speedup seek
-<<<<<<< HEAD
-      var logInfo =
-          Utils.packException(() -> admin.describeLogDirs(brokerIds()).allDescriptions().get())
-              .entrySet()
-              .stream()
-              .collect(
-                  Collectors.toMap(
-                      Map.Entry::getKey,
-                      pathAndDesc ->
-                          pathAndDesc.getValue().entrySet().stream()
-                              .flatMap(
-                                  e ->
-                                      e.getValue().replicaInfos().entrySet().stream()
-                                          .map(
-                                              tr ->
-                                                  Map.entry(
-                                                      TopicPartition.from(tr.getKey()),
-                                                      Map.entry(e.getKey(), tr.getValue()))))
-                              .collect(
-                                  Collectors.groupingBy(
-                                      Map.Entry::getKey,
-                                      Collectors.mapping(
-                                          Map.Entry::getValue, Collectors.toList())))));
+      var logInfo = logDirs(topics);
 
       return Utils.packException(
           () ->
@@ -442,7 +420,7 @@
                                                             TopicPartition.of(
                                                                 topicDes.getKey(),
                                                                 tpInfo.partition()));
-                                                return pathAndReplicas.stream()
+                                                return pathAndReplicas.entrySet().stream()
                                                     .map(
                                                         pathAndReplica ->
                                                             Replica.of(
@@ -483,65 +461,6 @@
                                                                     : pathAndReplica.getKey()));
                                               })))
                   .collect(Collectors.toList()));
-=======
-      var logInfo = logDirs(topics);
-
-      BiFunction<TopicPartition, org.apache.kafka.common.TopicPartitionInfo, List<Replica>>
-          toReplicas =
-              (tp, tpi) ->
-                  tpi.replicas().stream()
-                      .flatMap(
-                          node ->
-                              // kafka admin#describeLogDirs does not return offline node
-                              logInfo
-                                  .getOrDefault(node.id(), Map.of())
-                                  .getOrDefault(
-                                      tp,
-                                      Map.of(
-                                          "",
-                                          new org.apache.kafka.clients.admin.ReplicaInfo(
-                                              -1L, -1L, false)))
-                                  .entrySet()
-                                  .stream()
-                                  .map(
-                                      pathAndReplica ->
-                                          Replica.of(
-                                              tp.topic(),
-                                              tp.partition(),
-                                              NodeInfo.of(node),
-                                              pathAndReplica.getValue().offsetLag(),
-                                              pathAndReplica.getValue().size(),
-                                              tpi.leader() != null
-                                                  && !tpi.leader().isEmpty()
-                                                  && tpi.leader().id() == node.id(),
-                                              tpi.isr().contains(node),
-                                              pathAndReplica.getValue().isFuture(),
-                                              node.isEmpty(),
-                                              // The first replica in the return result is the
-                                              // preferred leader. This only works with Kafka broker
-                                              // version after
-                                              // 0.11. Version before 0.11 returns the replicas in
-                                              // unspecified order.
-                                              tpi.replicas().get(0).id() == node.id(),
-                                              // empty data folder means this replica is offline
-                                              pathAndReplica.getKey().isEmpty()
-                                                  ? null
-                                                  : pathAndReplica.getKey())))
-                      .collect(Collectors.toList());
-
-      return Utils.packException(() -> admin.describeTopics(topics).allTopicNames().get())
-          .entrySet()
-          .stream()
-          .flatMap(
-              e ->
-                  e.getValue().partitions().stream()
-                      .map(
-                          tpInfo ->
-                              Map.entry(TopicPartition.of(e.getKey(), tpInfo.partition()), tpInfo)))
-          .collect(
-              Collectors.toUnmodifiableMap(
-                  Map.Entry::getKey, entry -> toReplicas.apply(entry.getKey(), entry.getValue())));
->>>>>>> 453272d6
     }
 
     @Override
