/*
 * Licensed to the Apache Software Foundation (ASF) under one or more
 * contributor license agreements. See the NOTICE file distributed with
 * this work for additional information regarding copyright ownership.
 * The ASF licenses this file to You under the Apache License, Version 2.0
 * (the "License"); you may not use this file except in compliance with
 * the License. You may obtain a copy of the License at
 *
 *    http://www.apache.org/licenses/LICENSE-2.0
 *
 * Unless required by applicable law or agreed to in writing, software
 * distributed under the License is distributed on an "AS IS" BASIS,
 * WITHOUT WARRANTIES OR CONDITIONS OF ANY KIND, either express or implied.
 * See the License for the specific language governing permissions and
 * limitations under the License.
 */
package org.astraea.app.web;

import java.nio.charset.StandardCharsets;
import java.time.Duration;
import java.util.List;
import java.util.Map;
import java.util.stream.Collectors;
import java.util.stream.IntStream;
import org.astraea.app.admin.Admin;
<<<<<<< HEAD
import org.astraea.app.admin.ClusterBean;
import org.astraea.app.admin.ClusterInfo;
import org.astraea.app.admin.Replica;
import org.astraea.app.common.Utils;
import org.astraea.app.cost.ClusterCost;
import org.astraea.app.cost.HasClusterCost;
import org.astraea.app.cost.HasMoveCost;
import org.astraea.app.cost.MoveCost;
=======
import org.astraea.app.common.Utils;
import org.astraea.app.producer.Producer;
>>>>>>> 994cac30
import org.astraea.app.service.RequireBrokerCluster;
import org.junit.jupiter.api.Assertions;
import org.junit.jupiter.api.Test;

public class BalancerHandlerTest extends RequireBrokerCluster {

  @Test
  void testReport() {
    var topicName = createAndProduceTopic(1).get(0);
    try (var admin = Admin.of(bootstrapServers())) {
<<<<<<< HEAD
      admin.creator().topic(topicName).numberOfPartitions(10).numberOfReplicas((short) 3).create();
      Utils.sleep(Duration.ofSeconds(3));
      var handler1 = new BalancerHandler(admin)
              .get(Channel.ofQueries(Map.of(BalancerHandler.LIMIT_KEY, "30")));
      var handler = new BalancerHandler(admin, new MyCost(),new MyCost());
=======
      var handler = new BalancerHandler(admin);
>>>>>>> 994cac30
      var report =
          Assertions.assertInstanceOf(
              BalancerHandler.Report.class,
              handler.get(Channel.ofQueries(Map.of(BalancerHandler.LIMIT_KEY, "30"))));
      Assertions.assertEquals(30, report.limit);
      Assertions.assertNotEquals(0, report.changes.size());
      Assertions.assertTrue(report.cost >= report.newCost);
      Assertions.assertEquals(handler.costFunction.getClass().getSimpleName(), report.function);
      // "before" should record size
      report.changes.stream()
          .flatMap(c -> c.before.stream())
          .forEach(p -> Assertions.assertNotEquals(0, p.size));
      // "after" should NOT record size
      report.changes.stream()
          .flatMap(c -> c.after.stream())
          .forEach(p -> Assertions.assertNull(p.size));
      Assertions.assertTrue(report.cost >= report.newCost);
    }
  }

<<<<<<< HEAD
  private static class MyCost implements HasClusterCost, HasMoveCost {
    private final AtomicInteger count = new AtomicInteger(0);
=======
  @Test
  void testTopic() {
    var topicNames = createAndProduceTopic(3);
    try (var admin = Admin.of(bootstrapServers())) {
      var handler = new BalancerHandler(admin);
      var report =
          Assertions.assertInstanceOf(
              BalancerHandler.Report.class,
              handler.get(
                  Channel.ofQueries(
                      Map.of(
                          BalancerHandler.LIMIT_KEY,
                          "30",
                          BalancerHandler.TOPICS_KEY,
                          topicNames.get(0)))));
      var actual =
          report.changes.stream().map(r -> r.topic).collect(Collectors.toUnmodifiableSet());
      Assertions.assertEquals(1, actual.size());
      Assertions.assertEquals(topicNames.get(0), actual.iterator().next());
      Assertions.assertTrue(report.cost >= report.newCost);
    }
  }
>>>>>>> 994cac30

  @Test
  void testTopics() {
    var topicNames = createAndProduceTopic(3);
    try (var admin = Admin.of(bootstrapServers())) {
      var handler = new BalancerHandler(admin);
      var report =
          Assertions.assertInstanceOf(
              BalancerHandler.Report.class,
              handler.get(
                  Channel.ofQueries(
                      Map.of(
                          BalancerHandler.LIMIT_KEY,
                          "30",
                          BalancerHandler.TOPICS_KEY,
                          topicNames.get(0) + "," + topicNames.get(1)))));
      var actual =
          report.changes.stream().map(r -> r.topic).collect(Collectors.toUnmodifiableSet());
      Assertions.assertEquals(2, actual.size());
      Assertions.assertTrue(actual.contains(topicNames.get(0)));
      Assertions.assertTrue(actual.contains(topicNames.get(1)));
      Assertions.assertTrue(report.cost >= report.newCost);
    }
  }

  private static List<String> createAndProduceTopic(int topicCount) {
    try (var admin = Admin.of(bootstrapServers())) {
      var topics =
          IntStream.range(0, topicCount)
              .mapToObj(ignored -> Utils.randomString(10))
              .collect(Collectors.toUnmodifiableList());
      topics.forEach(
          topic ->
              admin
                  .creator()
                  .topic(topic)
                  .numberOfPartitions(3)
                  .numberOfReplicas((short) 1)
                  .create());
      Utils.sleep(Duration.ofSeconds(3));
      try (var producer = Producer.of(bootstrapServers())) {
        IntStream.range(0, 30)
            .forEach(
                index ->
                    topics.forEach(
                        topic ->
                            producer
                                .sender()
                                .topic(topic)
                                .key(String.valueOf(index).getBytes(StandardCharsets.UTF_8))
                                .run()));
      }
      return topics;
    }

    @Override
    public MoveCost moveCost(ClusterInfo<Replica> originClusterInfo, ClusterInfo<Replica> newClusterInfo, ClusterBean clusterBean) {
      var cost = (long) (count.getAndIncrement() == 0 ? Double.MAX_VALUE : Math.random() * 100);
      return new MoveCost() {
        @Override
        public String name() {
          return "size";
        }

        @Override
        public long totalCost() {
          return cost;
        }

        @Override
        public String unit() {
          return "byte";
        }

        @Override
        public Map<Integer, Long> changes() {
          return null;
        }
      };
    }
  }
}<|MERGE_RESOLUTION|>--- conflicted
+++ resolved
@@ -23,19 +23,8 @@
 import java.util.stream.Collectors;
 import java.util.stream.IntStream;
 import org.astraea.app.admin.Admin;
-<<<<<<< HEAD
-import org.astraea.app.admin.ClusterBean;
-import org.astraea.app.admin.ClusterInfo;
-import org.astraea.app.admin.Replica;
-import org.astraea.app.common.Utils;
-import org.astraea.app.cost.ClusterCost;
-import org.astraea.app.cost.HasClusterCost;
-import org.astraea.app.cost.HasMoveCost;
-import org.astraea.app.cost.MoveCost;
-=======
 import org.astraea.app.common.Utils;
 import org.astraea.app.producer.Producer;
->>>>>>> 994cac30
 import org.astraea.app.service.RequireBrokerCluster;
 import org.junit.jupiter.api.Assertions;
 import org.junit.jupiter.api.Test;
@@ -46,15 +35,7 @@
   void testReport() {
     var topicName = createAndProduceTopic(1).get(0);
     try (var admin = Admin.of(bootstrapServers())) {
-<<<<<<< HEAD
-      admin.creator().topic(topicName).numberOfPartitions(10).numberOfReplicas((short) 3).create();
-      Utils.sleep(Duration.ofSeconds(3));
-      var handler1 = new BalancerHandler(admin)
-              .get(Channel.ofQueries(Map.of(BalancerHandler.LIMIT_KEY, "30")));
-      var handler = new BalancerHandler(admin, new MyCost(),new MyCost());
-=======
       var handler = new BalancerHandler(admin);
->>>>>>> 994cac30
       var report =
           Assertions.assertInstanceOf(
               BalancerHandler.Report.class,
@@ -75,10 +56,6 @@
     }
   }
 
-<<<<<<< HEAD
-  private static class MyCost implements HasClusterCost, HasMoveCost {
-    private final AtomicInteger count = new AtomicInteger(0);
-=======
   @Test
   void testTopic() {
     var topicNames = createAndProduceTopic(3);
@@ -101,7 +78,6 @@
       Assertions.assertTrue(report.cost >= report.newCost);
     }
   }
->>>>>>> 994cac30
 
   @Test
   void testTopics() {
@@ -156,31 +132,5 @@
       }
       return topics;
     }
-
-    @Override
-    public MoveCost moveCost(ClusterInfo<Replica> originClusterInfo, ClusterInfo<Replica> newClusterInfo, ClusterBean clusterBean) {
-      var cost = (long) (count.getAndIncrement() == 0 ? Double.MAX_VALUE : Math.random() * 100);
-      return new MoveCost() {
-        @Override
-        public String name() {
-          return "size";
-        }
-
-        @Override
-        public long totalCost() {
-          return cost;
-        }
-
-        @Override
-        public String unit() {
-          return "byte";
-        }
-
-        @Override
-        public Map<Integer, Long> changes() {
-          return null;
-        }
-      };
-    }
   }
 }