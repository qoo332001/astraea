--- conflicted
+++ resolved
@@ -19,11 +19,7 @@
 import java.util.Collection;
 import java.util.List;
 import java.util.Map;
-<<<<<<< HEAD
-import org.astraea.app.admin.BeansGetter;
-=======
 import org.astraea.app.admin.ClusterBean;
->>>>>>> a831f7e8
 import org.astraea.app.metrics.HasBeanObject;
 import org.astraea.app.metrics.jmx.BeanObject;
 import org.astraea.app.metrics.kafka.BrokerTopicMetricsResult;
@@ -36,11 +32,7 @@
   @Test
   void testComputeLoad() {
     var loadCostFunction = new LoadCost();
-<<<<<<< HEAD
-    var allBeans = exampleClusterInfo().beans().broker();
-=======
     var allBeans = exampleClusterInfo().clusterBean().all();
->>>>>>> a831f7e8
     var load = loadCostFunction.computeLoad(allBeans);
 
     Assertions.assertEquals(2, load.get(1));
@@ -68,13 +60,8 @@
     Collection<HasBeanObject> broker3 = List.of(BytesInPerSec3, BytesOutPerSec3);
     return new FakeClusterInfo() {
       @Override
-<<<<<<< HEAD
-      public BeansGetter beans() {
-        return BeansGetter.of(Map.of(1, broker1, 2, broker2, 3, broker3));
-=======
       public ClusterBean clusterBean() {
         return ClusterBean.of(Map.of(1, broker1, 2, broker2, 3, broker3));
->>>>>>> a831f7e8
       }
     };
   }
