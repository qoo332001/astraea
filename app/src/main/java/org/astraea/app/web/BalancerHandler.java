--- conflicted
+++ resolved
@@ -352,17 +352,9 @@
 
     Duration timeout = Duration.ofSeconds(3);
     Set<String> topics = Set.of();
-<<<<<<< HEAD
     Map<String, String> costConfig = Map.of();
-    List<CostWeight> costWeights = List.of();
-=======
-
-    DataSize maxMigratedSize = DataSize.Byte.of(Long.MAX_VALUE);
-
-    long maxMigratedLeader = Long.MAX_VALUE;
 
     List<CostWeight> clusterCosts = List.of();
->>>>>>> 3fbbcda1
 
     HasClusterCost clusterCost() {
       if (clusterCosts.isEmpty())
