--- conflicted
+++ resolved
@@ -23,7 +23,6 @@
 import java.util.stream.Stream;
 import org.astraea.common.admin.ClusterBean;
 import org.astraea.common.metrics.HasBeanObject;
-import org.astraea.common.metrics.Sensor;
 
 public interface MetricCollector extends AutoCloseable {
 
@@ -55,22 +54,15 @@
     addFetcher(fetcher, (i0, i1) -> {});
   }
 
-  /**
-   * Add multiple {@link Sensor} for real-time statistics
-   *
-   * @param sensors to statistical data
-   */
-<<<<<<< HEAD
-  void addSensors(Collection<MetricSensors<?>> sensors);
-=======
-  void addMetricSensors(Collection<MetricSensors<?>> sensors);
->>>>>>> fcf21003
+  void addBeansStatist(MetricSensors metricSensors);
 
   /** Register a JMX server. */
   void registerJmx(int identity, InetSocketAddress socketAddress);
 
   /** Register the JMX server on this JVM instance. */
   void registerLocalJmx(int identity);
+
+  Collection<MetricSensors> listMetricsSensors();
 
   /**
    * @return the current registered fetchers.
@@ -92,11 +84,7 @@
    */
   int size();
 
-<<<<<<< HEAD
-  MetricSensors sensor(Class<? extends HasBeanObject> hasBeanObject);
-=======
-  Collection<MetricSensors<?>> metricSensors();
->>>>>>> fcf21003
+  // <T extends HasBeanObject> MetricSensors<T> metricSensor(Class<T> hasBeanObject);
 
   /**
    * @return a weak consistency stream for stored beans.
