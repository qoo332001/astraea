package org.astraea.admin;

import java.util.ArrayList;
import java.util.Collection;
import java.util.Collections;
import java.util.Comparator;
import java.util.HashMap;
import java.util.HashSet;
import java.util.Iterator;
import java.util.List;
import java.util.Map;
import java.util.Objects;
import java.util.Optional;
import java.util.Set;
import java.util.function.BiFunction;
import java.util.function.Function;
import java.util.stream.Collectors;
import org.apache.kafka.clients.admin.AdminClientConfig;
import org.apache.kafka.clients.admin.ConfigEntry;
import org.apache.kafka.clients.admin.ConsumerGroupListing;
import org.apache.kafka.clients.admin.ListTopicsOptions;
import org.apache.kafka.clients.admin.MemberDescription;
import org.apache.kafka.clients.admin.NewPartitionReassignment;
import org.apache.kafka.clients.admin.NewTopic;
import org.apache.kafka.clients.admin.OffsetSpec;
import org.apache.kafka.clients.admin.ReplicaInfo;
import org.apache.kafka.common.ElectionType;
import org.apache.kafka.common.Node;
import org.apache.kafka.common.TopicPartitionReplica;
import org.apache.kafka.common.config.ConfigResource;
import org.apache.kafka.common.quota.ClientQuotaAlteration;
import org.apache.kafka.common.quota.ClientQuotaEntity;
import org.apache.kafka.common.quota.ClientQuotaFilter;
import org.apache.kafka.common.quota.ClientQuotaFilterComponent;
import org.astraea.common.Utils;

public class Builder {

  private final Map<String, Object> configs = new HashMap<>();

  Builder() {}

  public Builder bootstrapServers(String bootstrapServers) {
    this.configs.put(
        AdminClientConfig.BOOTSTRAP_SERVERS_CONFIG, Objects.requireNonNull(bootstrapServers));
    return this;
  }

  public Builder configs(Map<String, String> configs) {
    this.configs.putAll(configs);
    return this;
  }

  public Admin build() {
    return new AdminImpl(org.apache.kafka.clients.admin.Admin.create(configs));
  }

  private static class AdminImpl implements Admin {
    private final org.apache.kafka.clients.admin.Admin admin;

    AdminImpl(org.apache.kafka.clients.admin.Admin admin) {
      this.admin = Objects.requireNonNull(admin);
    }

    @Override
    public void close() {
      admin.close();
    }

    @Override
    public Set<Integer> brokerIds() {
      return Utils.packException(
          () ->
              admin.describeCluster().nodes().get().stream()
                  .map(Node::id)
                  .collect(Collectors.toSet()));
    }

    @Override
    public Map<Integer, Set<String>> brokerFolders(Set<Integer> brokers) {
      return Utils.packException(
          () ->
              admin.describeLogDirs(brokers).allDescriptions().get().entrySet().stream()
                  .collect(Collectors.toMap(Map.Entry::getKey, map -> map.getValue().keySet())));
    }

    @Override
    public ReplicaMigrator migrator() {
      return new MigratorImpl(admin, this::partitions);
    }

    @Override
    public Map<TopicPartition, Collection<ProducerState>> producerStates(
        Set<TopicPartition> partitions) {
      return Utils.packException(
          () ->
              admin
                  .describeProducers(
                      partitions.stream()
                          .map(TopicPartition::to)
                          .collect(Collectors.toUnmodifiableList()))
                  .all()
                  .get()
                  .entrySet()
                  .stream()
                  .filter(e -> !e.getValue().activeProducers().isEmpty())
                  .collect(
                      Collectors.toMap(
                          e -> TopicPartition.from(e.getKey()),
                          e ->
                              e.getValue().activeProducers().stream()
                                  .map(ProducerState::from)
                                  .collect(Collectors.toUnmodifiableList()))));
    }

    @Override
    public Set<String> consumerGroupIds() {
      return Utils.packException(() -> admin.listConsumerGroups().all().get()).stream()
          .map(ConsumerGroupListing::groupId)
          .collect(Collectors.toUnmodifiableSet());
    }

    @Override
    public Map<String, ConsumerGroup> consumerGroups(Set<String> consumerGroupNames) {
      return Utils.packException(
          () -> {
            var consumerGroupDescriptions =
                admin.describeConsumerGroups(consumerGroupNames).all().get();

            var consumerGroupMetadata =
                consumerGroupNames.stream()
                    .map(x -> Map.entry(x, admin.listConsumerGroupOffsets(x)))
                    .map(
                        x ->
                            Map.entry(
                                x.getKey(),
                                Utils.packException(
                                    () -> x.getValue().partitionsToOffsetAndMetadata().get())))
                    .collect(Collectors.toUnmodifiableMap(Map.Entry::getKey, Map.Entry::getValue));

            var createMember =
                (BiFunction<String, MemberDescription, Member>)
                    (s, x) ->
                        new Member(s, x.consumerId(), x.groupInstanceId(), x.clientId(), x.host());

            return consumerGroupNames.stream()
                .map(
                    groupId -> {
                      var members =
                          consumerGroupDescriptions.get(groupId).members().stream()
                              .map(x -> createMember.apply(groupId, x))
                              .collect(Collectors.toUnmodifiableList());
                      var consumeOffset =
                          consumerGroupMetadata.get(groupId).entrySet().stream()
                              .collect(
                                  Collectors.toUnmodifiableMap(
                                      tp -> TopicPartition.from(tp.getKey()),
                                      x -> x.getValue().offset()));
                      var assignment =
                          consumerGroupDescriptions.get(groupId).members().stream()
                              .collect(
                                  Collectors.toUnmodifiableMap(
                                      x -> createMember.apply(groupId, x),
                                      x ->
                                          x.assignment().topicPartitions().stream()
                                              .map(TopicPartition::from)
                                              .collect(Collectors.toSet())));

                      return Map.entry(
                          groupId, new ConsumerGroup(groupId, members, consumeOffset, assignment));
                    })
                .collect(Collectors.toUnmodifiableMap(Map.Entry::getKey, Map.Entry::getValue));
          });
    }

    private Map<TopicPartition, Long> earliestOffset(Set<TopicPartition> partitions) {

      return Utils.packException(
          () ->
              admin
                  .listOffsets(
                      partitions.stream()
                          .collect(
                              Collectors.toMap(
                                  TopicPartition::to, e -> new OffsetSpec.EarliestSpec())))
                  .all()
                  .get()
                  .entrySet()
                  .stream()
                  .collect(
                      Collectors.toMap(
                          e -> TopicPartition.from(e.getKey()), e -> e.getValue().offset())));
    }

    private Map<TopicPartition, Long> latestOffset(Set<TopicPartition> partitions) {
      return Utils.packException(
          () ->
              admin
                  .listOffsets(
                      partitions.stream()
                          .collect(
                              Collectors.toMap(
                                  TopicPartition::to, e -> new OffsetSpec.LatestSpec())))
                  .all()
                  .get()
                  .entrySet()
                  .stream()
                  .collect(
                      Collectors.toMap(
                          e -> TopicPartition.from(e.getKey()), e -> e.getValue().offset())));
    }

    private Map<TopicPartition, List<Replica>> mapOfTPReplicas(
        Set<String> topics,
        BiFunction<Integer, TopicPartition, List<Map.Entry<String, ReplicaInfo>>> findReplicas) {
      return Utils.handleException(
          () ->
              admin.describeTopics(topics).allTopicNames().get().entrySet().stream()
                  .flatMap(
                      e ->
                          e.getValue().partitions().stream()
                              .map(
                                  topicPartitionInfo -> {
                                    var partition =
                                        new TopicPartition(
                                            e.getKey(), topicPartitionInfo.partition());
                                    return Map.entry(
                                        partition,
                                        topicPartitionInfo.replicas().stream()
                                            .flatMap(
                                                node -> {
                                                  // Because there is no api to get offline
                                                  // replicas, temporarily use not in-sync
                                                  // replicas as offline replicas
                                                  if (node.isEmpty()) {
                                                    return e.getValue().partitions().stream()
                                                        .filter(
                                                            p ->
                                                                p.partition()
                                                                    == partition.partition())
                                                        .map(
                                                            entry ->
                                                                new Replica(
                                                                    node.id(),
                                                                    -1,
                                                                    -1,
                                                                    topicPartitionInfo.leader()
                                                                            != null
                                                                        && (topicPartitionInfo
                                                                                .leader()
                                                                                .id()
                                                                            == node.id()),
                                                                    topicPartitionInfo
                                                                        .isr()
                                                                        .contains(node),
                                                                    false,
                                                                    true,
                                                                    null));
                                                  } else {
                                                    return findReplicas
                                                        .apply(node.id(), partition)
                                                        .stream()
                                                        .map(
                                                            entry ->
                                                                new Replica(
                                                                    node.id(),
                                                                    entry.getValue().offsetLag(),
                                                                    entry.getValue().size(),
                                                                    topicPartitionInfo.leader().id()
                                                                        == node.id(),
                                                                    topicPartitionInfo
                                                                        .isr()
                                                                        .contains(node),
                                                                    entry.getValue().isFuture(),
                                                                    !topicPartitionInfo
                                                                        .isr()
                                                                        .contains(node),
                                                                    entry.getKey()));
                                                  }
                                                })
                                            .sorted(Comparator.comparing(Replica::broker))
                                            .collect(Collectors.toList()));
                                  }))
                  .collect(Collectors.toMap(Map.Entry::getKey, Map.Entry::getValue)));
    }

    @Override
    public Map<String, Config> topics(Set<String> topicNames) {
      return Utils.packException(
              () ->
                  admin
                      .describeConfigs(
                          topicNames.stream()
                              .map(topic -> new ConfigResource(ConfigResource.Type.TOPIC, topic))
                              .collect(Collectors.toList()))
                      .all()
                      .get())
          .entrySet()
          .stream()
          .collect(Collectors.toMap(e -> e.getKey().name(), e -> new ConfigImpl(e.getValue())));
    }

    @Override
    public Set<String> topicNames() {
      return Utils.packException(
          () -> admin.listTopics(new ListTopicsOptions().listInternal(true)).names().get());
    }

    @Override
    public Map<Integer, Config> brokers(Set<Integer> brokerIds) {
      return Utils.packException(
              () ->
                  admin
                      .describeConfigs(
                          brokerIds.stream()
                              .map(
                                  id ->
                                      new ConfigResource(
                                          ConfigResource.Type.BROKER, String.valueOf(id)))
                              .collect(Collectors.toList()))
                      .all()
                      .get())
          .entrySet()
          .stream()
          .collect(
              Collectors.toMap(
                  e -> Integer.valueOf(e.getKey().name()), e -> new ConfigImpl(e.getValue())));
    }

    @Override
    public Map<TopicPartition, Offset> offsets(Set<String> topics) {
      var partitions = partitions(topics);
      var earliest = earliestOffset(partitions);
      var latest = latestOffset(partitions);
      return earliest.entrySet().stream()
          .filter(e -> latest.containsKey(e.getKey()))
          .collect(
              Collectors.toMap(
                  Map.Entry::getKey, e -> new Offset(e.getValue(), latest.get(e.getKey()))));
    }

    @Override
    public Set<TopicPartition> partitions(Set<String> topics) {
      return Utils.packException(
          () ->
              admin.describeTopics(topics).all().get().entrySet().stream()
                  .flatMap(
                      e ->
                          e.getValue().partitions().stream()
                              .map(p -> new TopicPartition(e.getKey(), p.partition())))
                  .collect(Collectors.toSet()));
    }

    @Override
    public Map<Integer, Set<TopicPartition>> partitions(
        Set<String> topics, Set<Integer> brokerIds) {
      return replicas(topics).entrySet().stream()
          .flatMap(
              e -> e.getValue().stream().map(replica -> Map.entry(replica.broker(), e.getKey())))
          .filter(e -> brokerIds.contains(e.getKey()))
          .collect(Collectors.groupingBy(Map.Entry::getKey))
          .entrySet()
          .stream()
          .collect(
              Collectors.toMap(
                  Map.Entry::getKey,
                  e -> e.getValue().stream().map(Map.Entry::getValue).collect(Collectors.toSet())));
    }

    @Override
    public Map<TopicPartition, List<Replica>> replicas(Set<String> topics) {
      var replicaInfos =
<<<<<<< HEAD
          Utils.handleException(() -> admin.describeLogDirs(brokerIds()).allDescriptions().get());
=======
          Utils.packException(() -> admin.describeLogDirs(brokerIds()).allDescriptions().get());

>>>>>>> fd7c1a33
      BiFunction<Integer, TopicPartition, List<Map.Entry<String, ReplicaInfo>>> findReplicas =
          (id, partition) ->
              replicaInfos.getOrDefault(id, Map.of()).entrySet().stream()
                  .flatMap(
                      entry -> {
                        var path = entry.getKey();
                        var replicas = entry.getValue().replicaInfos();
                        return replicas.entrySet().stream()
                            .filter(e -> e.getKey().equals(TopicPartition.to(partition)))
                            .map(e -> Map.entry(path, e.getValue()));
                      })
                  .collect(Collectors.toList());
<<<<<<< HEAD
      return mapOfTPReplicas(topics, findReplicas);
=======

      return Utils.packException(
          () ->
              admin.describeTopics(topics).all().get().entrySet().stream()
                  .flatMap(
                      e ->
                          e.getValue().partitions().stream()
                              .map(
                                  topicPartitionInfo -> {
                                    var partition =
                                        new TopicPartition(
                                            e.getKey(), topicPartitionInfo.partition());
                                    return Map.entry(
                                        partition,
                                        topicPartitionInfo.replicas().stream()
                                            .flatMap(
                                                node ->
                                                    findReplicas
                                                        .apply(node.id(), partition)
                                                        .stream()
                                                        .map(
                                                            entry ->
                                                                new Replica(
                                                                    node.id(),
                                                                    entry.getValue().offsetLag(),
                                                                    entry.getValue().size(),
                                                                    topicPartitionInfo.leader().id()
                                                                        == node.id(),
                                                                    topicPartitionInfo
                                                                        .isr()
                                                                        .contains(node),
                                                                    entry.getValue().isFuture(),
                                                                    entry.getKey())))
                                            .sorted(Comparator.comparing(Replica::broker))
                                            .collect(Collectors.toList()));
                                  }))
                  .collect(Collectors.toMap(Map.Entry::getKey, Map.Entry::getValue)));
>>>>>>> fd7c1a33
    }

    @Override
    public TopicCreator creator() {
      return new CreatorImpl(
          admin, topic -> this.replicas(Set.of(topic)), topic -> topics().get(topic));
    }

    @Override
    public QuotaCreator quotaCreator() {
      return new QuotaImpl(admin);
    }

    @Override
    public Collection<Quota> quotas(Quota.Target target) {
      return quotas(
          ClientQuotaFilter.contains(
              List.of(ClientQuotaFilterComponent.ofEntityType(target.nameOfKafka()))));
    }

    @Override
    public Collection<Quota> quotas(Quota.Target target, String value) {
      return quotas(
          ClientQuotaFilter.contains(
              List.of(ClientQuotaFilterComponent.ofEntity(target.nameOfKafka(), value))));
    }

    @Override
    public Collection<Quota> quotas() {
      return quotas(ClientQuotaFilter.all());
    }

    private Collection<Quota> quotas(ClientQuotaFilter filter) {
      return Quota.of(
          Utils.packException(() -> admin.describeClientQuotas(filter).entities().get()));
    }
  }

  private static class ConfigImpl implements Config {
    private final Map<String, String> configs;

    ConfigImpl(org.apache.kafka.clients.admin.Config config) {
      this(
          config.entries().stream()
              .filter(e -> e.value() != null)
              .collect(Collectors.toMap(ConfigEntry::name, ConfigEntry::value)));
    }

    ConfigImpl(Map<String, String> configs) {
      this.configs = Collections.unmodifiableMap(configs);
    }

    @Override
    public Optional<String> value(String key) {
      return Optional.ofNullable(configs.get(key));
    }

    @Override
    public Set<String> keys() {
      return configs.keySet();
    }

    @Override
    public Collection<String> values() {
      return configs.values();
    }

    @Override
    public Iterator<Map.Entry<String, String>> iterator() {
      return configs.entrySet().iterator();
    }
  }

  private static class CreatorImpl implements TopicCreator {
    private final org.apache.kafka.clients.admin.Admin admin;
    private final Function<String, Map<TopicPartition, List<Replica>>> replicasGetter;
    private final Function<String, Config> configsGetter;
    private String topic;
    private int numberOfPartitions = 1;
    private short numberOfReplicas = 1;
    private final Map<String, String> configs = new HashMap<>();

    CreatorImpl(
        org.apache.kafka.clients.admin.Admin admin,
        Function<String, Map<TopicPartition, List<Replica>>> replicasGetter,
        Function<String, Config> configsGetter) {
      this.admin = admin;
      this.replicasGetter = replicasGetter;
      this.configsGetter = configsGetter;
    }

    @Override
    public TopicCreator topic(String topic) {
      this.topic = Objects.requireNonNull(topic);
      return this;
    }

    @Override
    public TopicCreator numberOfPartitions(int numberOfPartitions) {
      this.numberOfPartitions = numberOfPartitions;
      return this;
    }

    @Override
    public TopicCreator numberOfReplicas(short numberOfReplicas) {
      this.numberOfReplicas = numberOfReplicas;
      return this;
    }

    @Override
    public TopicCreator config(String key, String value) {
      this.configs.put(key, value);
      return this;
    }

    @Override
    public TopicCreator configs(Map<String, String> configs) {
      this.configs.putAll(configs);
      return this;
    }

    @Override
    public void create() {
      if (Utils.packException(() -> admin.listTopics().names().get()).contains(topic)) {
        var partitionReplicas = replicasGetter.apply(topic);
        partitionReplicas.forEach(
            (tp, replicas) -> {
              if (replicas.size() != numberOfReplicas)
                throw new IllegalArgumentException(
                    topic
                        + " is existent but its replicas: "
                        + replicas.size()
                        + " is not equal to expected: "
                        + numberOfReplicas);
            });
        var result =
            Utils.packException(() -> admin.describeTopics(Set.of(topic)).all().get().get(topic));
        if (result.partitions().size() != numberOfPartitions)
          throw new IllegalArgumentException(
              topic
                  + " is existent but its partitions: "
                  + result.partitions().size()
                  + " is not equal to expected: "
                  + numberOfReplicas);

        var actualConfigs = configsGetter.apply(topic);
        this.configs.forEach(
            (key, value) -> {
              if (actualConfigs.value(key).filter(actual -> actual.equals(value)).isEmpty())
                throw new IllegalArgumentException(
                    topic
                        + " is existent but its config: <"
                        + key
                        + ", "
                        + actualConfigs.value(key)
                        + "> is not equal to expected: "
                        + key
                        + ", "
                        + value);
            });

        // ok, the existent topic is totally equal to what we want to create.
        return;
      }

      Utils.packException(
          () ->
              admin
                  .createTopics(
                      List.of(
                          new NewTopic(topic, numberOfPartitions, numberOfReplicas)
                              .configs(configs)))
                  .all()
                  .get());
    }
  }

  private static class MigratorImpl implements ReplicaMigrator {
    private final org.apache.kafka.clients.admin.Admin admin;
    private final Function<Set<String>, Set<TopicPartition>> partitionGetter;
    private final Set<TopicPartition> partitions = new HashSet<>();
    private boolean updateLeader = false;

    MigratorImpl(
        org.apache.kafka.clients.admin.Admin admin,
        Function<Set<String>, Set<TopicPartition>> partitionGetter) {
      this.admin = admin;
      this.partitionGetter = partitionGetter;
    }

    @Override
    public ReplicaMigrator topic(String topic) {
      partitions.addAll(partitionGetter.apply(Set.of(topic)));
      return this;
    }

    @Override
    public ReplicaMigrator partition(String topic, int partition) {
      partitions.add(new TopicPartition(topic, partition));
      return this;
    }

    @Override
    public void moveTo(Map<Integer, String> brokerFolders) {
      Utils.packException(
          () ->
              admin.alterReplicaLogDirs(
                  brokerFolders.entrySet().stream()
                      .collect(
                          Collectors.toMap(
                              x ->
                                  new TopicPartitionReplica(
                                      partitions.iterator().next().topic(),
                                      partitions.iterator().next().partition(),
                                      x.getKey()),
                              Map.Entry::getValue))));
    }

    @Override
    public void moveTo(List<Integer> brokers) {
      Utils.packException(
          () ->
              admin
                  .alterPartitionReassignments(
                      partitions.stream()
                          .collect(
                              Collectors.toMap(
                                  TopicPartition::to,
                                  ignore -> Optional.of(new NewPartitionReassignment(brokers)))))
                  .all()
                  .get());
    }

    @Override
    public void moveTo(int leader, Set<Integer> followers) {
      var all = new ArrayList<>(followers);
      all.add(0, leader);
      moveTo(all);
      // kafka produces error if re-election happens in single node
      if (!followers.isEmpty())
        Utils.packException(
            () ->
                admin
                    .electLeaders(
                        ElectionType.PREFERRED,
                        partitions.stream().map(TopicPartition::to).collect(Collectors.toSet()))
                    .all()
                    .get());
    }
  }

  private static class QuotaImpl implements QuotaCreator {
    private final org.apache.kafka.clients.admin.Admin admin;

    QuotaImpl(org.apache.kafka.clients.admin.Admin admin) {
      this.admin = admin;
    }

    @Override
    public Ip ip(String ip) {
      return new Ip() {
        private int connectionRate = Integer.MAX_VALUE;

        @Override
        public Ip connectionRate(int value) {
          this.connectionRate = value;
          return this;
        }

        @Override
        public void create() {
          if (connectionRate == Integer.MAX_VALUE) return;
          Utils.packException(
              () ->
                  admin
                      .alterClientQuotas(
                          List.of(
                              new ClientQuotaAlteration(
                                  new ClientQuotaEntity(Map.of(ClientQuotaEntity.IP, ip)),
                                  List.of(
                                      new ClientQuotaAlteration.Op(
                                          Quota.Limit.IP_CONNECTION_RATE.nameOfKafka(),
                                          (double) connectionRate)))))
                      .all()
                      .get());
        }
      };
    }

    @Override
    public Client clientId(String id) {
      return new Client() {
        private int produceRate = Integer.MAX_VALUE;
        private int consumeRate = Integer.MAX_VALUE;

        @Override
        public Client produceRate(int value) {
          this.produceRate = value;
          return this;
        }

        @Override
        public Client consumeRate(int value) {
          this.consumeRate = value;
          return this;
        }

        @Override
        public void create() {
          var q = new ArrayList<ClientQuotaAlteration.Op>();
          if (produceRate != Integer.MAX_VALUE)
            q.add(
                new ClientQuotaAlteration.Op(
                    Quota.Limit.PRODUCER_BYTE_RATE.nameOfKafka(), (double) produceRate));
          if (consumeRate != Integer.MAX_VALUE)
            q.add(
                new ClientQuotaAlteration.Op(
                    Quota.Limit.CONSUMER_BYTE_RATE.nameOfKafka(), (double) consumeRate));
          if (!q.isEmpty())
            Utils.packException(
                () ->
                    admin
                        .alterClientQuotas(
                            List.of(
                                new ClientQuotaAlteration(
                                    new ClientQuotaEntity(Map.of(ClientQuotaEntity.CLIENT_ID, id)),
                                    q)))
                        .all()
                        .get());
        }
      };
    }
  }
}<|MERGE_RESOLUTION|>--- conflicted
+++ resolved
@@ -213,7 +213,7 @@
     private Map<TopicPartition, List<Replica>> mapOfTPReplicas(
         Set<String> topics,
         BiFunction<Integer, TopicPartition, List<Map.Entry<String, ReplicaInfo>>> findReplicas) {
-      return Utils.handleException(
+      return Utils.packException(
           () ->
               admin.describeTopics(topics).allTopicNames().get().entrySet().stream()
                   .flatMap(
@@ -370,12 +370,8 @@
     @Override
     public Map<TopicPartition, List<Replica>> replicas(Set<String> topics) {
       var replicaInfos =
-<<<<<<< HEAD
-          Utils.handleException(() -> admin.describeLogDirs(brokerIds()).allDescriptions().get());
-=======
           Utils.packException(() -> admin.describeLogDirs(brokerIds()).allDescriptions().get());
 
->>>>>>> fd7c1a33
       BiFunction<Integer, TopicPartition, List<Map.Entry<String, ReplicaInfo>>> findReplicas =
           (id, partition) ->
               replicaInfos.getOrDefault(id, Map.of()).entrySet().stream()
@@ -388,47 +384,7 @@
                             .map(e -> Map.entry(path, e.getValue()));
                       })
                   .collect(Collectors.toList());
-<<<<<<< HEAD
       return mapOfTPReplicas(topics, findReplicas);
-=======
-
-      return Utils.packException(
-          () ->
-              admin.describeTopics(topics).all().get().entrySet().stream()
-                  .flatMap(
-                      e ->
-                          e.getValue().partitions().stream()
-                              .map(
-                                  topicPartitionInfo -> {
-                                    var partition =
-                                        new TopicPartition(
-                                            e.getKey(), topicPartitionInfo.partition());
-                                    return Map.entry(
-                                        partition,
-                                        topicPartitionInfo.replicas().stream()
-                                            .flatMap(
-                                                node ->
-                                                    findReplicas
-                                                        .apply(node.id(), partition)
-                                                        .stream()
-                                                        .map(
-                                                            entry ->
-                                                                new Replica(
-                                                                    node.id(),
-                                                                    entry.getValue().offsetLag(),
-                                                                    entry.getValue().size(),
-                                                                    topicPartitionInfo.leader().id()
-                                                                        == node.id(),
-                                                                    topicPartitionInfo
-                                                                        .isr()
-                                                                        .contains(node),
-                                                                    entry.getValue().isFuture(),
-                                                                    entry.getKey())))
-                                            .sorted(Comparator.comparing(Replica::broker))
-                                            .collect(Collectors.toList()));
-                                  }))
-                  .collect(Collectors.toMap(Map.Entry::getKey, Map.Entry::getValue)));
->>>>>>> fd7c1a33
     }
 
     @Override
