/*
 * Licensed to the Apache Software Foundation (ASF) under one or more
 * contributor license agreements. See the NOTICE file distributed with
 * this work for additional information regarding copyright ownership.
 * The ASF licenses this file to You under the Apache License, Version 2.0
 * (the "License"); you may not use this file except in compliance with
 * the License. You may obtain a copy of the License at
 *
 *    http://www.apache.org/licenses/LICENSE-2.0
 *
 * Unless required by applicable law or agreed to in writing, software
 * distributed under the License is distributed on an "AS IS" BASIS,
 * WITHOUT WARRANTIES OR CONDITIONS OF ANY KIND, either express or implied.
 * See the License for the specific language governing permissions and
 * limitations under the License.
 */
package org.astraea.common.metrics;

import java.util.Map;
import org.astraea.common.metrics.stats.Stat;

public interface Sensor<V> {

  /** Record the new get data */
  void record(V value);

  /**
   * Get the statistic by the given `metricName`.
   *
<<<<<<< HEAD
   * @param name key to get the measurement
   * @return the value calculated by the corresponding `Stat`
   */
  V measure(String name);
=======
   * @param statName key to get the measurement
   * @return the value calculated by the corresponding `Stat`
   */
  V measure(String statName);
>>>>>>> fcf21003

  Map<String, Stat<V>> metrics();
}<|MERGE_RESOLUTION|>--- conflicted
+++ resolved
@@ -27,17 +27,10 @@
   /**
    * Get the statistic by the given `metricName`.
    *
-<<<<<<< HEAD
-   * @param name key to get the measurement
-   * @return the value calculated by the corresponding `Stat`
-   */
-  V measure(String name);
-=======
    * @param statName key to get the measurement
    * @return the value calculated by the corresponding `Stat`
    */
   V measure(String statName);
->>>>>>> fcf21003
 
   Map<String, Stat<V>> metrics();
 }