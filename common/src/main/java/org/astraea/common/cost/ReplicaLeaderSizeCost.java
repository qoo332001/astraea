--- conflicted
+++ resolved
@@ -16,7 +16,6 @@
  */
 package org.astraea.common.cost;
 
-import java.util.List;
 import java.util.Map;
 import java.util.Optional;
 import java.util.stream.Collectors;
@@ -34,7 +33,6 @@
  */
 public class ReplicaLeaderSizeCost
     implements HasMoveCost, HasBrokerCost, HasClusterCost, HasPartitionCost {
-
   private final Configuration config;
 
   public static final String COST_LIMIT_KEY = "max.migrated.leader.size";
@@ -63,24 +61,9 @@
     var maxMigratedLeaderSize =
         config.string(COST_LIMIT_KEY).map(DataSize::of).map(DataSize::bytes).orElse(Long.MAX_VALUE);
     var overflow =
-<<<<<<< HEAD
-        maxMigratedLeaderSize < moveCost.values().stream().map(Math::abs).mapToLong(s -> s).sum();
-    return new MoveCost() {
-      @Override
-      public boolean overflow() {
-        return overflow;
-      }
-
-      @Override
-      public List<MigrationCost> migrationCost() {
-        return List.of(new MigrationCost(MOVED_LEADER_SIZE, moveCost));
-      }
-    };
-=======
         ClusterInfo.changedRecordSizeOverflow(
             before, after, Replica::isLeader, maxMigratedLeaderSize);
     return () -> overflow;
->>>>>>> 022f19f9
   }
 
   /**
