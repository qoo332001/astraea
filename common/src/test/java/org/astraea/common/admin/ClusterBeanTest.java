/*
 * Licensed to the Apache Software Foundation (ASF) under one or more
 * contributor license agreements. See the NOTICE file distributed with
 * this work for additional information regarding copyright ownership.
 * The ASF licenses this file to You under the Apache License, Version 2.0
 * (the "License"); you may not use this file except in compliance with
 * the License. You may obtain a copy of the License at
 *
 *    http://www.apache.org/licenses/LICENSE-2.0
 *
 * Unless required by applicable law or agreed to in writing, software
 * distributed under the License is distributed on an "AS IS" BASIS,
 * WITHOUT WARRANTIES OR CONDITIONS OF ANY KIND, either express or implied.
 * See the License for the specific language governing permissions and
 * limitations under the License.
 */
package org.astraea.common.admin;

import java.time.Duration;
import java.util.List;
import java.util.Map;
import java.util.concurrent.ThreadLocalRandom;
import java.util.stream.Collectors;
import java.util.stream.Stream;
import org.astraea.common.metrics.BeanObject;
<<<<<<< HEAD
import org.astraea.common.metrics.SensorBuilder;
=======
import org.astraea.common.metrics.HasBeanObject;
>>>>>>> c5a4c1fc
import org.astraea.common.metrics.broker.HasGauge;
import org.astraea.common.metrics.broker.LogMetrics;
import org.astraea.common.metrics.broker.ServerMetrics;
import org.astraea.common.metrics.stats.Avg;
import org.junit.jupiter.api.Assertions;
import org.junit.jupiter.api.Test;

class ClusterBeanTest {

  @Test
  void testBeans() {
    // BeanObject1 and BeanObject2 is same partition in different broker
    BeanObject testBeanObjectWithPartition1 =
        new BeanObject(
            "kafka.log",
            Map.of(
                "name",
                LogMetrics.Log.SIZE.metricName(),
                "type",
                "Log",
                "topic",
                "testBeans",
                "partition",
                "0"),
            Map.of("Value", 100));
    BeanObject testBeanObjectWithPartition2 =
        new BeanObject(
            "kafka.log",
            Map.of(
                "name",
                LogMetrics.Log.SIZE.metricName(),
                "type",
                "Log",
                "topic",
                "testBeans",
                "partition",
                "0"),
            Map.of("Value", 100));
    BeanObject testBeanObjectWithPartition3 =
        new BeanObject(
            "kafka.log",
            Map.of(
                "name",
                LogMetrics.Log.LOG_END_OFFSET.name(),
                "type",
                "Log",
                "topic",
                "testBeans",
                "partition",
                "0"),
            Map.of("Value", 100));
    BeanObject testBeanObjectWithoutPartition =
        new BeanObject(
            "kafka.log",
            Map.of(
                "name",
                ServerMetrics.ReplicaManager.LEADER_COUNT.metricName(),
                "type",
                "ReplicaManager"),
            Map.of("Value", 300));
    var clusterBean =
        ClusterBean.of(
            Map.of(
                1,
                List.of(HasGauge.ofLong(testBeanObjectWithPartition1)),
                2,
                List.of(
                    HasGauge.ofLong(testBeanObjectWithoutPartition),
                    HasGauge.ofLong(testBeanObjectWithPartition2),
                    HasGauge.ofLong(testBeanObjectWithPartition3))));
    // test all
    Assertions.assertEquals(2, clusterBean.all().size());
    Assertions.assertEquals(1, clusterBean.all().get(1).size());
    Assertions.assertEquals(3, clusterBean.all().get(2).size());

    // test get beanObject by replica
    Assertions.assertEquals(2, clusterBean.mapByReplica().size());
    Assertions.assertEquals(
        2, clusterBean.mapByReplica().get(TopicPartitionReplica.of("testBeans", 0, 2)).size());
  }

<<<<<<< HEAD
  @Test
  void testStatistic() {
    var topicName = "testStatistic";
    var clusterBean = clusterBean(topicName);
    var tprValue = clusterBean.statisticsByReplica(LogMetrics.Log.SIZE.metricName(), Avg.AVG_KEY);
    var brokerValue =
        clusterBean.statisticsByNode(
            ServerMetrics.BrokerTopic.BYTES_IN_PER_SEC.metricName(), Avg.AVG_KEY);
    Assertions.assertEquals(
        (100.0 + 1000) / 2, tprValue.get(TopicPartitionReplica.of(topicName, 0, 0)));
    Assertions.assertEquals(
        (100.0 + 200) / 2, tprValue.get(TopicPartitionReplica.of(topicName, 1, 1)));
    Assertions.assertEquals(
        (10.0 + 20) / 2, tprValue.get(TopicPartitionReplica.of(topicName, 2, 2)));
    Assertions.assertEquals((100.0 + 1000) / 2, brokerValue.get(0));
    Assertions.assertEquals((100.0 + 200) / 2, brokerValue.get(1));
    Assertions.assertEquals((10.0 + 20) / 2, brokerValue.get(2));
  }

  @SuppressWarnings({"rawtypes", "unchecked"})
  private static ClusterBean clusterBean(String topicName) {
    var sensors =
        List.of(
            new SensorBuilder().addStat(Avg.AVG_KEY, Avg.of()).build(),
            new SensorBuilder().addStat(Avg.AVG_KEY, Avg.of()).build(),
            new SensorBuilder().addStat(Avg.AVG_KEY, Avg.of()).build());
    sensors.get(0).record(100.0);
    sensors.get(0).record(1000.0);
    sensors.get(1).record(100.0);
    sensors.get(1).record(200.0);
    sensors.get(2).record(10.0);
    sensors.get(2).record(20.0);
    return ClusterBean.of(
        Map.of(),
        Map.of(
            LogMetrics.Log.SIZE.metricName(),
            Map.of(
                TopicPartitionReplica.of(topicName, 0, 0), sensors.get(0),
                TopicPartitionReplica.of(topicName, 1, 1), sensors.get(1),
                TopicPartitionReplica.of(topicName, 2, 2), sensors.get(2)),
            ServerMetrics.BrokerTopic.BYTES_IN_PER_SEC.metricName(),
            Map.of(
                0, sensors.get(0),
                1, sensors.get(1),
                2, sensors.get(2))));
=======
  Stream<HasBeanObject> random(int broker) {
    return Stream.generate(
            () -> {
              final var domainName = "test";
              final var properties =
                  Map.of(
                      "type", "testing",
                      "broker", String.valueOf(broker),
                      "name", "whatever");
              final var attributes =
                  Map.<String, Object>of("value", ThreadLocalRandom.current().nextInt());
              return new BeanObject(domainName, properties, attributes);
            })
        .map(
            bean -> {
              final var fakeTime = ThreadLocalRandom.current().nextLong(0, 1000);
              switch (ThreadLocalRandom.current().nextInt(0, 3)) {
                case 0:
                  return new MetricType1(fakeTime, bean);
                case 1:
                  return new MetricType2(fakeTime, bean);
                case 2:
                  return new MetricType3(fakeTime, bean);
                default:
                  throw new RuntimeException();
              }
            });
  }

  @Test
  void testClusterBeanQuery() {
    var clusterBean =
        ClusterBean.of(
            Map.of(
                1, random(1).limit(1000).collect(Collectors.toUnmodifiableList()),
                2, random(2).limit(1000).collect(Collectors.toUnmodifiableList()),
                3, random(3).limit(1000).collect(Collectors.toUnmodifiableList())));

    {
      // select a window of metric from a broker in ClusterBean
      var windowQuery =
          clusterBean.query(
              ClusterBeanQuery.window(MetricType1.class, 1).metricSince(500).ascending());
      System.out.println("[Window]");
      System.out.println(windowQuery);
    }

    {
      // select a window of metric from a broker in ClusterBean
      var windowQuery =
          clusterBean.query(
              ClusterBeanQuery.window(MetricType1.class, 1)
                  .metricSince(Duration.ofSeconds(3))
                  .descending());
      System.out.println("[Window]");
      System.out.println(windowQuery);
    }

    {
      // select the latest metric from a broker in ClusterBean
      var latestMetric = clusterBean.query(ClusterBeanQuery.latest(MetricType2.class, 1));
      System.out.println("[Latest]");
      System.out.println(latestMetric);
    }
  }

  private static class MetricType1 implements HasBeanObject {
    private final long createTime;
    private final BeanObject beanObject;

    private MetricType1(long createTime, BeanObject beanObject) {
      this.createTime = createTime;
      this.beanObject = beanObject;
    }

    @Override
    public BeanObject beanObject() {
      return beanObject;
    }

    @Override
    public long createdTimestamp() {
      return createTime;
    }

    @Override
    public String toString() {
      return this.getClass().getSimpleName()
          + "{"
          + "createTime="
          + createTime
          + ", beanObject="
          + beanObject
          + '}';
    }
  }

  private static class MetricType2 extends MetricType1 {
    private MetricType2(long createTime, BeanObject beanObject) {
      super(createTime, beanObject);
    }
  }

  private static class MetricType3 extends MetricType2 {
    private MetricType3(long createTime, BeanObject beanObject) {
      super(createTime, beanObject);
    }
>>>>>>> c5a4c1fc
  }
}<|MERGE_RESOLUTION|>--- conflicted
+++ resolved
@@ -22,16 +22,12 @@
 import java.util.concurrent.ThreadLocalRandom;
 import java.util.stream.Collectors;
 import java.util.stream.Stream;
+import org.astraea.common.cost.StatisticalBean;
 import org.astraea.common.metrics.BeanObject;
-<<<<<<< HEAD
-import org.astraea.common.metrics.SensorBuilder;
-=======
 import org.astraea.common.metrics.HasBeanObject;
->>>>>>> c5a4c1fc
 import org.astraea.common.metrics.broker.HasGauge;
 import org.astraea.common.metrics.broker.LogMetrics;
 import org.astraea.common.metrics.broker.ServerMetrics;
-import org.astraea.common.metrics.stats.Avg;
 import org.junit.jupiter.api.Assertions;
 import org.junit.jupiter.api.Test;
 
@@ -109,53 +105,56 @@
         2, clusterBean.mapByReplica().get(TopicPartitionReplica.of("testBeans", 0, 2)).size());
   }
 
-<<<<<<< HEAD
   @Test
   void testStatistic() {
     var topicName = "testStatistic";
-    var clusterBean = clusterBean(topicName);
-    var tprValue = clusterBean.statisticsByReplica(LogMetrics.Log.SIZE.metricName(), Avg.AVG_KEY);
-    var brokerValue =
-        clusterBean.statisticsByNode(
-            ServerMetrics.BrokerTopic.BYTES_IN_PER_SEC.metricName(), Avg.AVG_KEY);
-    Assertions.assertEquals(
-        (100.0 + 1000) / 2, tprValue.get(TopicPartitionReplica.of(topicName, 0, 0)));
-    Assertions.assertEquals(
-        (100.0 + 200) / 2, tprValue.get(TopicPartitionReplica.of(topicName, 1, 1)));
-    Assertions.assertEquals(
-        (10.0 + 20) / 2, tprValue.get(TopicPartitionReplica.of(topicName, 2, 2)));
-    Assertions.assertEquals((100.0 + 1000) / 2, brokerValue.get(0));
-    Assertions.assertEquals((100.0 + 200) / 2, brokerValue.get(1));
-    Assertions.assertEquals((10.0 + 20) / 2, brokerValue.get(2));
-  }
-
-  @SuppressWarnings({"rawtypes", "unchecked"})
-  private static ClusterBean clusterBean(String topicName) {
-    var sensors =
-        List.of(
-            new SensorBuilder().addStat(Avg.AVG_KEY, Avg.of()).build(),
-            new SensorBuilder().addStat(Avg.AVG_KEY, Avg.of()).build(),
-            new SensorBuilder().addStat(Avg.AVG_KEY, Avg.of()).build());
-    sensors.get(0).record(100.0);
-    sensors.get(0).record(1000.0);
-    sensors.get(1).record(100.0);
-    sensors.get(1).record(200.0);
-    sensors.get(2).record(10.0);
-    sensors.get(2).record(20.0);
-    return ClusterBean.of(
-        Map.of(),
-        Map.of(
-            LogMetrics.Log.SIZE.metricName(),
-            Map.of(
-                TopicPartitionReplica.of(topicName, 0, 0), sensors.get(0),
-                TopicPartitionReplica.of(topicName, 1, 1), sensors.get(1),
-                TopicPartitionReplica.of(topicName, 2, 2), sensors.get(2)),
-            ServerMetrics.BrokerTopic.BYTES_IN_PER_SEC.metricName(),
-            Map.of(
-                0, sensors.get(0),
-                1, sensors.get(1),
-                2, sensors.get(2))));
-=======
+    var brokerBean = new fakeStatisticalBean(new BeanObject("", Map.of(), Map.of("Value", "10")));
+    var tprBean1 =
+        new fakeStatisticalBean(
+            new BeanObject(
+                "", Map.of("topic", topicName, "partition", "0"), Map.of("Value", "100")));
+    var tprBean2 =
+        new fakeStatisticalBean(
+            new BeanObject(
+                "", Map.of("topic", topicName, "partition", "1"), Map.of("Value", "120")));
+    var clusterBean = ClusterBean.of(Map.of(0, List.of(brokerBean, tprBean1, tprBean2)));
+    Assertions.assertEquals(1, clusterBean.statisticsByNode().size());
+    Assertions.assertEquals(2, clusterBean.statisticsByReplica().size());
+    Assertions.assertEquals(
+        "10", clusterBean.statisticsByNode().get(0).get(0).beanObject().attributes().get("Value"));
+    Assertions.assertEquals(
+        "100",
+        clusterBean
+            .statisticsByReplica()
+            .get(TopicPartitionReplica.of(topicName, 0, 0))
+            .get(0)
+            .beanObject()
+            .attributes()
+            .get("Value"));
+    Assertions.assertEquals(
+        "120",
+        clusterBean
+            .statisticsByReplica()
+            .get(TopicPartitionReplica.of(topicName, 1, 0))
+            .get(0)
+            .beanObject()
+            .attributes()
+            .get("Value"));
+  }
+
+  private class fakeStatisticalBean implements StatisticalBean {
+    BeanObject beanObject;
+
+    fakeStatisticalBean(BeanObject beanObject) {
+      this.beanObject = beanObject;
+    }
+
+    @Override
+    public BeanObject beanObject() {
+      return beanObject;
+    }
+  }
+
   Stream<HasBeanObject> random(int broker) {
     return Stream.generate(
             () -> {
@@ -263,6 +262,5 @@
     private MetricType3(long createTime, BeanObject beanObject) {
       super(createTime, beanObject);
     }
->>>>>>> c5a4c1fc
   }
 }