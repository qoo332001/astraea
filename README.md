--- conflicted
+++ resolved
@@ -35,11 +35,9 @@
 
 # Kafka Q&A
 
-<<<<<<< HEAD
-[Kafka Q&A](./docs/kafka_Q&A.md): 整理`Kafka`在使用上可能會遇到的問題以及解決方法
-=======
+* [Kafka Q&A](./docs/kafka_Q&A.md): 整理`Kafka`在使用上可能會遇到的問題以及解決方法
+
 * [Astraea 故障排除](./docs/troubleshooting.md)： 統整 Astraea 工具使用上可能會遇到的問題和解決方法
->>>>>>> ebb8fe19
 
 # 技術發表
 
