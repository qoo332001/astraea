--- conflicted
+++ resolved
@@ -37,7 +37,7 @@
 import org.astraea.common.cost.HasMoveCost;
 import org.astraea.common.cost.MoveCost;
 import org.astraea.common.cost.ReplicaLeaderCost;
-import org.astraea.common.cost.ReplicaNumCost;
+import org.astraea.common.cost.ReplicaNumberCost;
 import org.astraea.common.cost.ReplicaSizeCost;
 
 class BalancerHandler implements Handler {
@@ -59,7 +59,7 @@
     this(
         admin,
         List.of(new ReplicaSizeCost()),
-        List.of(new ReplicaNumCost(), new ReplicaLeaderCost(), new ReplicaSizeCost()));
+        List.of(new ReplicaNumberCost(), new ReplicaLeaderCost(), new ReplicaSizeCost()));
   }
 
   BalancerHandler(
@@ -90,15 +90,10 @@
     var bestPlan =
         Balancer.builder()
             .planGenerator(generator)
-<<<<<<< HEAD
             .clusterCost(clusterCostFunctions)
             .clusterConstraint((before, after) -> after <= before)
             .moveCost(moveCostFunctions)
             .movementConstraint(moveCostLimit)
-=======
-            .clusterCost(clusterCostFunction)
-            .moveCost(moveCostFunction)
->>>>>>> f50d6a66
             .limit(LIMIT_DEFAULT)
             .build()
             .offer(admin.clusterInfo(), topics::contains, admin.brokerFolders());
