--- conflicted
+++ resolved
@@ -18,15 +18,10 @@
 
 import java.nio.charset.StandardCharsets;
 import java.time.Duration;
-import java.util.HashMap;
 import java.util.List;
 import java.util.Map;
 import java.util.Optional;
-<<<<<<< HEAD
-import java.util.function.Predicate;
-=======
 import java.util.Set;
->>>>>>> a8d63fe3
 import java.util.stream.Collectors;
 import java.util.stream.IntStream;
 import org.astraea.common.Utils;
@@ -37,7 +32,6 @@
 import org.astraea.common.admin.Replica;
 import org.astraea.common.balancer.Balancer;
 import org.astraea.common.balancer.generator.RebalancePlanGenerator;
-import org.astraea.common.balancer.log.ClusterLogAllocation;
 import org.astraea.common.cost.ClusterCost;
 import org.astraea.common.cost.HasClusterCost;
 import org.astraea.common.cost.HasMoveCost;
@@ -54,7 +48,8 @@
   void testReport() {
     createAndProduceTopic(3);
     try (var admin = Admin.of(bootstrapServers())) {
-      var handler = new BalancerHandler(admin, new DegradeCost(), List.of(new ReplicaNumCost()));
+      var handler =
+          new BalancerHandler(admin, List.of(new DegradeCost()), List.of(new ReplicaNumCost()));
       var report =
           Assertions.assertInstanceOf(
               BalancerHandler.Report.class,
@@ -63,7 +58,8 @@
       Assertions.assertNotEquals(0, report.changes.size());
       Assertions.assertTrue(report.cost >= report.newCost);
       Assertions.assertEquals(
-          handler.clusterCostFunction.getClass().getSimpleName(), report.function);
+          handler.clusterCostFunctions.iterator().next().getClass().getSimpleName(),
+          report.functions.iterator().next());
       // "before" should record size
       report.changes.stream()
           .flatMap(c -> c.before.stream())
@@ -88,7 +84,8 @@
   void testTopic() {
     var topicNames = createAndProduceTopic(3);
     try (var admin = Admin.of(bootstrapServers())) {
-      var handler = new BalancerHandler(admin, new DegradeCost(), List.of(new ReplicaNumCost()));
+      var handler =
+          new BalancerHandler(admin, List.of(new DegradeCost()), List.of(new ReplicaNumCost()));
       var report =
           Assertions.assertInstanceOf(
               BalancerHandler.Report.class,
@@ -132,7 +129,8 @@
   void testTopics() {
     var topicNames = createAndProduceTopic(3);
     try (var admin = Admin.of(bootstrapServers())) {
-      var handler = new BalancerHandler(admin, new DegradeCost(), List.of(new ReplicaNumCost()));
+      var handler =
+          new BalancerHandler(admin, List.of(new DegradeCost()), List.of(new ReplicaNumCost()));
       var report =
           Assertions.assertInstanceOf(
               BalancerHandler.Report.class,
@@ -211,128 +209,25 @@
                       true,
                       "/tmp/aa")));
 
-      var clusterLogAllocation =
-          ClusterLogAllocation.of(
-              ClusterInfo.of(
-                  List.of(
-                      Replica.of(
-                          "topic",
-                          0,
-                          NodeInfo.of(11, "host", 22),
-                          0,
-                          100,
-                          true,
-                          true,
-                          false,
-                          false,
-                          true,
-                          "/tmp/aa"))));
-      HasClusterCost clusterCostFunction =
-          (clusterInfo, clusterBean) -> () -> clusterInfo == currentClusterInfo ? 100D : 10D;
-      HasMoveCost moveCostFunction =
-          (originClusterInfo, newClusterInfo, clusterBean) ->
-              MoveCost.builder().totalCost(100).build();
-
-      var balancerHandler = new BalancerHandler(admin, new DegradeCost(), new ReplicaSizeCost());
+      List<HasClusterCost> clusterCostFunction =
+          List.of(
+              (clusterInfo, clusterBean) -> () -> clusterInfo == currentClusterInfo ? 100D : 10D);
+      List<HasMoveCost> moveCostFunction =
+          List.of(
+              (originClusterInfo, newClusterInfo, clusterBean) ->
+                  MoveCost.builder().totalCost(100).build());
+
       var Best =
           Balancer.builder()
               .planGenerator(RebalancePlanGenerator.random(30))
               .clusterCost(clusterCostFunction)
-              .clusterConstraint((before, after) -> after.value() <= before.value())
+              .clusterConstraint((before, after) -> after <= before)
               .moveCost(moveCostFunction)
-              .movementConstraint(moveCost -> true)
+              .movementConstraint(Map.of())
               .build()
               .offer(admin.clusterInfo(), ignore -> true, admin.brokerFolders());
-
-<<<<<<< HEAD
-    var clusterLogAllocation =
-        ClusterLogAllocation.of(
-            ClusterInfo.of(
-                List.of(
-                    Replica.of(
-                        "topic",
-                        0,
-                        NodeInfo.of(11, "host", 22),
-                        0,
-                        100,
-                        true,
-                        true,
-                        false,
-                        false,
-                        true,
-                        "/tmp/aa"))));
-    var proposal =
-        RebalancePlanProposal.builder()
-            .clusterLogAllocation(clusterLogAllocation)
-            .index(100)
-            .build();
-    HasClusterCost clusterCostFunction =
-        (clusterInfo, clusterBean) -> () -> clusterInfo == currentClusterInfo ? 100D : 10D;
-    HasMoveCost moveCostFunction =
-        (originClusterInfo, newClusterInfo, clusterBean) ->
-            MoveCost.builder().name("Replica Number").totalCost(100).build();
-    var best =
-        BalancerHandler.bestPlan(
-            Stream.of(proposal),
-            currentClusterInfo,
-            clusterCostFunction,
-            clusterCost -> true,
-            List.of(moveCostFunction),
-            Map.of());
-=======
       Assertions.assertNotEquals(Optional.empty(), Best);
->>>>>>> a8d63fe3
-
-      var i =
-          Balancer.builder()
-              .planGenerator(RebalancePlanGenerator.random(30))
-              .clusterCost(clusterCostFunction)
-              .clusterConstraint((before, after) -> false)
-              .moveCost(moveCostFunction)
-              .movementConstraint(moveCost -> true)
-              .build()
-              .offer(admin.clusterInfo(), ignore -> true, admin.brokerFolders());
-
-<<<<<<< HEAD
-    // test cluster cost predicate
-    Assertions.assertEquals(
-        Optional.empty(),
-        BalancerHandler.bestPlan(
-            Stream.of(proposal),
-            currentClusterInfo,
-            clusterCostFunction,
-            clusterCost -> false,
-            List.of(moveCostFunction),
-            Map.of()));
-
-    // test move cost predicate(total migrate number = 100)
-
-    // false
-    Map<String, Predicate<MoveCost>> moveCostLimit1 = new HashMap<>();
-    moveCostLimit1.put("Replica Number", moveCost -> moveCost.totalCost() <= 10);
-    // true
-    Map<String, Predicate<MoveCost>> moveCostLimit2 = new HashMap<>();
-    moveCostLimit2.put("Replica Number", moveCost -> moveCost.totalCost() <= 100);
-
-    var plan1 =
-        BalancerHandler.bestPlan(
-            Stream.of(proposal),
-            currentClusterInfo,
-            clusterCostFunction,
-            clusterCost -> true,
-            List.of(moveCostFunction),
-            moveCostLimit1);
-    var plan2 =
-        BalancerHandler.bestPlan(
-            Stream.of(proposal),
-            currentClusterInfo,
-            clusterCostFunction,
-            clusterCost -> true,
-            List.of(moveCostFunction),
-            moveCostLimit2);
-    Assertions.assertTrue(plan1.isEmpty());
-    Assertions.assertTrue(plan2.isPresent());
-=======
+
       // test cluster cost predicate
       Assertions.assertEquals(
           Optional.empty(),
@@ -341,7 +236,7 @@
               .clusterCost(clusterCostFunction)
               .clusterConstraint((before, after) -> false)
               .moveCost(moveCostFunction)
-              .movementConstraint(moveCost -> true)
+              .movementConstraint(Map.of())
               .build()
               .offer(admin.clusterInfo(), ignore -> true, admin.brokerFolders()));
 
@@ -353,10 +248,9 @@
               .clusterCost(clusterCostFunction)
               .clusterConstraint((before, after) -> true)
               .moveCost(moveCostFunction)
-              .movementConstraint(moveCost -> false)
+              .movementConstraint(Map.of("unknown", (ignore) -> false))
               .build()
               .offer(admin.clusterInfo(), ignore -> true, admin.brokerFolders()));
     }
->>>>>>> a8d63fe3
   }
 }