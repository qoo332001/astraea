/*
 * Licensed to the Apache Software Foundation (ASF) under one or more
 * contributor license agreements. See the NOTICE file distributed with
 * this work for additional information regarding copyright ownership.
 * The ASF licenses this file to You under the Apache License, Version 2.0
 * (the "License"); you may not use this file except in compliance with
 * the License. You may obtain a copy of the License at
 *
 *    http://www.apache.org/licenses/LICENSE-2.0
 *
 * Unless required by applicable law or agreed to in writing, software
 * distributed under the License is distributed on an "AS IS" BASIS,
 * WITHOUT WARRANTIES OR CONDITIONS OF ANY KIND, either express or implied.
 * See the License for the specific language governing permissions and
 * limitations under the License.
 */
package org.astraea.common;

import java.io.IOException;
import java.io.PrintWriter;
import java.io.StringWriter;
import java.io.UncheckedIOException;
import java.net.InetAddress;
import java.time.Duration;
import java.util.Arrays;
import java.util.Collection;
import java.util.LinkedList;
import java.util.List;
import java.util.Map;
import java.util.NoSuchElementException;
import java.util.Objects;
import java.util.Set;
import java.util.concurrent.CompletableFuture;
import java.util.concurrent.CompletionStage;
import java.util.concurrent.ExecutionException;
import java.util.concurrent.TimeUnit;
import java.util.concurrent.atomic.AtomicInteger;
import java.util.function.Predicate;
import java.util.function.Supplier;
import java.util.regex.Matcher;
import java.util.regex.Pattern;
import java.util.stream.Collectors;
import javax.management.InstanceNotFoundException;
import org.astraea.common.cost.CostFunction;

public final class Utils {

  // ---------------------[Duration]---------------------//

  public static final Pattern TIME_PATTERN =
      Pattern.compile("^(?<value>[0-9]+)(?<unit>days|day|h|m|s|ms|us|ns|)$");

  /**
   * A converter for time unit.
   *
   * <p>This converter is able to transform following time string into corresponding {@link
   * Duration}.
   *
   * <ul>
   *   <li>{@code "30s"} to {@code Duration.ofSeconds(30)}
   *   <li>{@code "1m"} to {@code Duration.ofMinutes(1)}
   *   <li>{@code "24h"} to {@code Duration.ofHours(24)}
   *   <li>{@code "7day"} to {@code Duration.ofDays(7)}
   *   <li>{@code "7days"} to {@code Duration.ofDays(7)}
   *   <li>{@code "350ms"} to {@code Duration.ofMillis(350)}
   *   <li>{@code "123us"} to {@code Duration.ofNanos(123 * 1000)}
   *   <li>{@code "100ns"} to {@code Duration.ofNanos(100)}
   * </ul>
   *
   * If no unit specified, second unit will be used:
   *
   * <ul>
   *   <li>{@code "1"} to {@code Duration.ofSeconds(1)}
   *   <li>{@code "0"} to {@code Duration.ofSeconds(0)}
   * </ul>
   *
   * Currently, negative time is not supported. So the following example doesn't work.
   *
   * <ul>
   *   <li><b>(doesn't work)</b> {@code "-1" to {@code Duration.ofSeconds(-1)}}
   * </ul>
   *
   * Currently, floating value time is not supported. So the following example doesn't work.
   *
   * <ul>
   *   <li><b>(doesn't work)</b> {@code "0.5" to {@code Duration.ofMillis(500)}}
   * </ul>
   */
  public static Duration toDuration(String input) {
    Matcher matcher = TIME_PATTERN.matcher(input);
    if (matcher.find()) {
      long value = Long.parseLong(matcher.group("value"));
      String unit = matcher.group("unit");
      switch (unit) {
        case "days":
        case "day":
          return Duration.ofDays(value);
        case "h":
          return Duration.ofHours(value);
        case "m":
          return Duration.ofMinutes(value);
        case "ms":
          return Duration.ofMillis(value);
        case "us":
          return Duration.ofNanos(value * 1000);
        case "ns":
          return Duration.ofNanos(value);
        case "s":
        default:
          return Duration.ofSeconds(value);
      }
    } else {
      throw new IllegalArgumentException("value \"" + input + "\" doesn't match any time format");
    }
  }

  /**
   * Convert the exception thrown by getter to RuntimeException, except ExecutionException.
   * ExecutionException will be converted to ExecutionRuntimeException , in order to preserve the
   * stacktrace of ExecutionException. This method can eliminate the exception from Java signature.
   *
   * @param getter to execute
   * @param <R> type of returned object
   * @return the object created by getter
   */
  public static <R> R packException(Getter<R> getter) {
    try {
      return getter.get();
    } catch (IOException exception) {
      throw new UncheckedIOException(exception);
    } catch (InstanceNotFoundException e) {
      throw new NoSuchElementException(e.getMessage());
    } catch (RuntimeException exception) {
      throw exception;
    } catch (ExecutionException exception) {
      throw new ExecutionRuntimeException(exception);
    } catch (Throwable exception) {
      throw new RuntimeException(exception);
    }
  }

  /**
   * Convert the exception thrown by getter to RuntimeException. This method can eliminate the
   * exception from Java signature.
   *
   * @param runner to execute
   */
  public static void packException(Runner runner) {
    Utils.packException(
        () -> {
          runner.run();
          return null;
        });
  }

  /**
   * Swallow any exception caused by runner.
   *
   * @param runner to execute
   */
  public static void swallowException(Runner runner) {
    try {
      runner.run();
    } catch (Exception ex) {
      ex.printStackTrace();
    }
  }

  @SuppressWarnings("unchecked")
  public static <T> T construct(String path, Class<T> baseClass, Configuration configuration) {
    try {
      var clz = Class.forName(path);
      if (!baseClass.isAssignableFrom(clz))
        throw new IllegalArgumentException(
            path + " class is not sub class of " + baseClass.getName());
      return construct((Class<T>) clz, configuration);
    } catch (ClassNotFoundException e) {
      throw new IllegalArgumentException(e);
    }
  }

  public static <T extends CostFunction> Map<T, Double> costFunctions(
      Configuration config, Class<T> baseClass) {
    return config.entrySet().stream()
        .collect(
            Collectors.toUnmodifiableMap(
                entry -> construct(entry.getKey(), baseClass, config),
                entry -> {
                  try {
                    var weight = Double.parseDouble(entry.getValue());
                    if (weight < 0.0)
                      throw new IllegalArgumentException(
                          "the weight of cost function should be bigger than zero");
                    return weight;
                  } catch (NumberFormatException e) {
                    throw new IllegalArgumentException(
                        "the weight of cost function must be positive number", e);
                  }
                }));
  }

  public static <T> T construct(Class<T> target, Configuration configuration) {
    try {
      // case 0: create the class by the given configuration
      var constructor = target.getConstructor(Configuration.class);
      constructor.setAccessible(true);
      return packException(() -> constructor.newInstance(configuration));
    } catch (NoSuchMethodException e) {
      // case 1: create the class by empty constructor
      return packException(
          () -> {
            var constructor = target.getConstructor();
            constructor.setAccessible(true);
            return constructor.newInstance();
          });
    }
  }

  public interface Getter<R> {
    R get() throws Exception;
  }

  public interface Runner {
    void run() throws Exception;
  }

  public static String hostname() {
    return Utils.packException(() -> InetAddress.getLocalHost().getHostName());
  }

  /**
   * Wait for procedure. Default is 10 seconds
   *
   * @param done a flag indicating the result.
   */
  public static void waitFor(Supplier<Boolean> done) {
    waitFor(done, Duration.ofSeconds(10));
  }

  /**
   * Wait for procedure.
   *
   * @param done a flag indicating the result.
   */
  public static void waitFor(Supplier<Boolean> done, Duration timeout) {
    var endTime = System.currentTimeMillis() + timeout.toMillis();
    Exception lastError = null;
    while (System.currentTimeMillis() <= endTime)
      try {
        if (done.get()) return;
        Utils.sleep(Duration.ofSeconds(1));
      } catch (Exception e) {
        lastError = e;
      }
    if (lastError != null) throw new RuntimeException(lastError);
    throw new RuntimeException("Timeout to wait procedure");
  }

  public static int requirePositive(int value) {
    if (value <= 0)
      throw new IllegalArgumentException("the value: " + value + " must be bigger than zero");
    return value;
  }

  public static short requirePositive(short value) {
    if (value <= 0)
      throw new IllegalArgumentException("the value: " + value + " must be bigger than zero");
    return value;
  }

  /**
   * check the content of string
   *
   * @param value to check
   * @return input string if the string is not empty. Otherwise, it throws NPE or
   *     IllegalArgumentException
   */
  public static String requireNonEmpty(String value) {
    if (Objects.requireNonNull(value).isEmpty())
      throw new IllegalArgumentException("the value: " + value + " can't be empty");
    return value;
  }

  /**
   * Check if the time is expired.
   *
   * @param lastTime Check time.
   * @param interval Interval.
   * @return Is expired.
   */
  public static boolean isExpired(long lastTime, Duration interval) {
    return (lastTime + interval.toMillis()) < System.currentTimeMillis();
  }

  /**
   * Perform a sleep using the duration. InterruptedException is wrapped to RuntimeException.
   *
   * @param duration to sleep
   */
  public static void sleep(Duration duration) {
    Utils.swallowException(() -> TimeUnit.MILLISECONDS.sleep(duration.toMillis()));
  }

  public static String randomString(int len) {
    StringBuilder string = new StringBuilder(randomString());
    while (string.length() < len) {
      string.append(string).append(randomString());
    }
    return string.substring(0, len);
  }

  /**
   * a random string based on uuid without "-"
   *
   * @return random string
   */
  public static String randomString() {
    return java.util.UUID.randomUUID().toString().replaceAll("-", "");
  }

  public static Object staticMember(Class<?> clz, String attribute) {
    return reflectionAttribute(clz, null, attribute);
  }

  public static Object member(Object object, String attribute) {
    return reflectionAttribute(object.getClass(), object, attribute);
  }

  /**
   * reflection class attribute
   *
   * @param clz class type
   * @param object object. Null means static member
   * @param attribute attribute name
   * @return attribute
   */
  private static Object reflectionAttribute(Class<?> clz, Object object, String attribute) {
    do {
      try {
        var field = clz.getDeclaredField(attribute);
        field.setAccessible(true);
        return field.get(object);
      } catch (NoSuchFieldException e) {
        clz = clz.getSuperclass();
      } catch (IllegalAccessException e) {
        throw new RuntimeException(e);
      }
    } while (clz != null);
    throw new RuntimeException(attribute + " is not existent in " + object.getClass().getName());
  }

  public static List<String> constants(Class<?> clz, Predicate<String> variableNameFilter) {
    return Arrays.stream(clz.getFields())
        .filter(field -> variableNameFilter.test(field.getName()))
        .map(field -> packException(() -> field.get(null)))
        .filter(obj -> obj instanceof String)
        .map(obj -> (String) obj)
        .collect(Collectors.toCollection(LinkedList::new));
  }

  public static String toString(Throwable e) {
    var sw = new StringWriter();
    var pw = new PrintWriter(sw);
    e.printStackTrace(pw);
    return sw.toString();
  }

  public static Pattern wildcardToPattern(String string) {
    return Pattern.compile(
        string.replaceAll("\\?", ".").replaceAll("\\*", ".*"), Pattern.CASE_INSENSITIVE);
  }

  /**
   * @param supplier check logic
   * @param remainingMs to break loop
   * @param debounce to double-check the status. Some brokers may return out-of-date cluster state,
   *     so you can set a positive value to keep the loop until to debounce is completed
   */
  public static CompletionStage<Boolean> loop(
      Supplier<CompletionStage<Boolean>> supplier, long remainingMs, final int debounce) {
    return loop(supplier, remainingMs, debounce, debounce);
  }

  private static CompletionStage<Boolean> loop(
      Supplier<CompletionStage<Boolean>> supplier,
      long remainingMs,
      final int debounce,
      int remainingDebounce) {
    if (remainingMs <= 0) return CompletableFuture.completedFuture(false);
    var start = System.currentTimeMillis();
    return supplier
        .get()
        .thenCompose(
            match -> {
              // everything is good!!!
              if (match && remainingDebounce <= 0) return CompletableFuture.completedFuture(true);

              // take a break before retry/debounce
              Utils.sleep(Duration.ofMillis(300));

              var remaining = remainingMs - (System.currentTimeMillis() - start);

              // keep debounce
              if (match) return loop(supplier, remaining, debounce, remainingDebounce - 1);

              // reset debounce for retry
              return loop(supplier, remaining, debounce, debounce);
            });
  }

  public static <T> Collection<List<T>> chunk(Collection<T> input, int numberOfChunks) {
    var counter = new AtomicInteger(0);
    return input.stream()
        .collect(Collectors.groupingBy(s -> counter.getAndIncrement() % numberOfChunks))
        .values();
  }

<<<<<<< HEAD
  @SuppressWarnings("unchecked")
  public static <T extends CostFunction> Map<T, Double> costFunctions(
      Configuration config, Class<T> costClz) {
    return config.entrySet().stream()
        .flatMap(
            nameAndWeight -> {
              try {
                var clz = Class.forName(nameAndWeight.getKey());
                if (!costClz.isAssignableFrom(clz)) return Stream.of();
                var weight = Double.parseDouble(nameAndWeight.getValue());
                if (weight < 0.0)
                  throw new IllegalArgumentException(
                      "the weight of cost function should be bigger than zero");
                return Stream.of(Map.entry((Class<T>) clz, weight));
              } catch (ClassNotFoundException ignore) {
                // this config is not cost function, so we just skip it.
                return Stream.of();
              } catch (NumberFormatException e) {
                throw new IllegalArgumentException(
                    "the weight of cost function must be positive number", e);
              }
            })
        .collect(Collectors.toMap(e -> Utils.construct(e.getKey(), config), Map.Entry::getValue));
  }

  public static <T extends CostFunction> Set<T> moveCosts(Configuration config, Class<T> costClz) {
    return config.entrySet().stream()
        .flatMap(
            nameAndConfig -> {
              try {
                var clz = Class.forName(nameAndConfig.getKey());
                if (!costClz.isAssignableFrom(clz)) return Stream.of();
                return Stream.of((Class<T>) clz);
              } catch (ClassNotFoundException ignore) {
                // this config is not cost function, so we just skip it.
                return Stream.of();
              }
            })
        .map(x -> Utils.construct(x, config))
        .collect(Collectors.toSet());
  }

=======
>>>>>>> 3fbbcda1
  private Utils() {}
}<|MERGE_RESOLUTION|>--- conflicted
+++ resolved
@@ -40,6 +40,7 @@
 import java.util.regex.Matcher;
 import java.util.regex.Pattern;
 import java.util.stream.Collectors;
+import java.util.stream.Stream;
 import javax.management.InstanceNotFoundException;
 import org.astraea.common.cost.CostFunction;
 
@@ -199,248 +200,6 @@
                 }));
   }
 
-  public static <T> T construct(Class<T> target, Configuration configuration) {
-    try {
-      // case 0: create the class by the given configuration
-      var constructor = target.getConstructor(Configuration.class);
-      constructor.setAccessible(true);
-      return packException(() -> constructor.newInstance(configuration));
-    } catch (NoSuchMethodException e) {
-      // case 1: create the class by empty constructor
-      return packException(
-          () -> {
-            var constructor = target.getConstructor();
-            constructor.setAccessible(true);
-            return constructor.newInstance();
-          });
-    }
-  }
-
-  public interface Getter<R> {
-    R get() throws Exception;
-  }
-
-  public interface Runner {
-    void run() throws Exception;
-  }
-
-  public static String hostname() {
-    return Utils.packException(() -> InetAddress.getLocalHost().getHostName());
-  }
-
-  /**
-   * Wait for procedure. Default is 10 seconds
-   *
-   * @param done a flag indicating the result.
-   */
-  public static void waitFor(Supplier<Boolean> done) {
-    waitFor(done, Duration.ofSeconds(10));
-  }
-
-  /**
-   * Wait for procedure.
-   *
-   * @param done a flag indicating the result.
-   */
-  public static void waitFor(Supplier<Boolean> done, Duration timeout) {
-    var endTime = System.currentTimeMillis() + timeout.toMillis();
-    Exception lastError = null;
-    while (System.currentTimeMillis() <= endTime)
-      try {
-        if (done.get()) return;
-        Utils.sleep(Duration.ofSeconds(1));
-      } catch (Exception e) {
-        lastError = e;
-      }
-    if (lastError != null) throw new RuntimeException(lastError);
-    throw new RuntimeException("Timeout to wait procedure");
-  }
-
-  public static int requirePositive(int value) {
-    if (value <= 0)
-      throw new IllegalArgumentException("the value: " + value + " must be bigger than zero");
-    return value;
-  }
-
-  public static short requirePositive(short value) {
-    if (value <= 0)
-      throw new IllegalArgumentException("the value: " + value + " must be bigger than zero");
-    return value;
-  }
-
-  /**
-   * check the content of string
-   *
-   * @param value to check
-   * @return input string if the string is not empty. Otherwise, it throws NPE or
-   *     IllegalArgumentException
-   */
-  public static String requireNonEmpty(String value) {
-    if (Objects.requireNonNull(value).isEmpty())
-      throw new IllegalArgumentException("the value: " + value + " can't be empty");
-    return value;
-  }
-
-  /**
-   * Check if the time is expired.
-   *
-   * @param lastTime Check time.
-   * @param interval Interval.
-   * @return Is expired.
-   */
-  public static boolean isExpired(long lastTime, Duration interval) {
-    return (lastTime + interval.toMillis()) < System.currentTimeMillis();
-  }
-
-  /**
-   * Perform a sleep using the duration. InterruptedException is wrapped to RuntimeException.
-   *
-   * @param duration to sleep
-   */
-  public static void sleep(Duration duration) {
-    Utils.swallowException(() -> TimeUnit.MILLISECONDS.sleep(duration.toMillis()));
-  }
-
-  public static String randomString(int len) {
-    StringBuilder string = new StringBuilder(randomString());
-    while (string.length() < len) {
-      string.append(string).append(randomString());
-    }
-    return string.substring(0, len);
-  }
-
-  /**
-   * a random string based on uuid without "-"
-   *
-   * @return random string
-   */
-  public static String randomString() {
-    return java.util.UUID.randomUUID().toString().replaceAll("-", "");
-  }
-
-  public static Object staticMember(Class<?> clz, String attribute) {
-    return reflectionAttribute(clz, null, attribute);
-  }
-
-  public static Object member(Object object, String attribute) {
-    return reflectionAttribute(object.getClass(), object, attribute);
-  }
-
-  /**
-   * reflection class attribute
-   *
-   * @param clz class type
-   * @param object object. Null means static member
-   * @param attribute attribute name
-   * @return attribute
-   */
-  private static Object reflectionAttribute(Class<?> clz, Object object, String attribute) {
-    do {
-      try {
-        var field = clz.getDeclaredField(attribute);
-        field.setAccessible(true);
-        return field.get(object);
-      } catch (NoSuchFieldException e) {
-        clz = clz.getSuperclass();
-      } catch (IllegalAccessException e) {
-        throw new RuntimeException(e);
-      }
-    } while (clz != null);
-    throw new RuntimeException(attribute + " is not existent in " + object.getClass().getName());
-  }
-
-  public static List<String> constants(Class<?> clz, Predicate<String> variableNameFilter) {
-    return Arrays.stream(clz.getFields())
-        .filter(field -> variableNameFilter.test(field.getName()))
-        .map(field -> packException(() -> field.get(null)))
-        .filter(obj -> obj instanceof String)
-        .map(obj -> (String) obj)
-        .collect(Collectors.toCollection(LinkedList::new));
-  }
-
-  public static String toString(Throwable e) {
-    var sw = new StringWriter();
-    var pw = new PrintWriter(sw);
-    e.printStackTrace(pw);
-    return sw.toString();
-  }
-
-  public static Pattern wildcardToPattern(String string) {
-    return Pattern.compile(
-        string.replaceAll("\\?", ".").replaceAll("\\*", ".*"), Pattern.CASE_INSENSITIVE);
-  }
-
-  /**
-   * @param supplier check logic
-   * @param remainingMs to break loop
-   * @param debounce to double-check the status. Some brokers may return out-of-date cluster state,
-   *     so you can set a positive value to keep the loop until to debounce is completed
-   */
-  public static CompletionStage<Boolean> loop(
-      Supplier<CompletionStage<Boolean>> supplier, long remainingMs, final int debounce) {
-    return loop(supplier, remainingMs, debounce, debounce);
-  }
-
-  private static CompletionStage<Boolean> loop(
-      Supplier<CompletionStage<Boolean>> supplier,
-      long remainingMs,
-      final int debounce,
-      int remainingDebounce) {
-    if (remainingMs <= 0) return CompletableFuture.completedFuture(false);
-    var start = System.currentTimeMillis();
-    return supplier
-        .get()
-        .thenCompose(
-            match -> {
-              // everything is good!!!
-              if (match && remainingDebounce <= 0) return CompletableFuture.completedFuture(true);
-
-              // take a break before retry/debounce
-              Utils.sleep(Duration.ofMillis(300));
-
-              var remaining = remainingMs - (System.currentTimeMillis() - start);
-
-              // keep debounce
-              if (match) return loop(supplier, remaining, debounce, remainingDebounce - 1);
-
-              // reset debounce for retry
-              return loop(supplier, remaining, debounce, debounce);
-            });
-  }
-
-  public static <T> Collection<List<T>> chunk(Collection<T> input, int numberOfChunks) {
-    var counter = new AtomicInteger(0);
-    return input.stream()
-        .collect(Collectors.groupingBy(s -> counter.getAndIncrement() % numberOfChunks))
-        .values();
-  }
-
-<<<<<<< HEAD
-  @SuppressWarnings("unchecked")
-  public static <T extends CostFunction> Map<T, Double> costFunctions(
-      Configuration config, Class<T> costClz) {
-    return config.entrySet().stream()
-        .flatMap(
-            nameAndWeight -> {
-              try {
-                var clz = Class.forName(nameAndWeight.getKey());
-                if (!costClz.isAssignableFrom(clz)) return Stream.of();
-                var weight = Double.parseDouble(nameAndWeight.getValue());
-                if (weight < 0.0)
-                  throw new IllegalArgumentException(
-                      "the weight of cost function should be bigger than zero");
-                return Stream.of(Map.entry((Class<T>) clz, weight));
-              } catch (ClassNotFoundException ignore) {
-                // this config is not cost function, so we just skip it.
-                return Stream.of();
-              } catch (NumberFormatException e) {
-                throw new IllegalArgumentException(
-                    "the weight of cost function must be positive number", e);
-              }
-            })
-        .collect(Collectors.toMap(e -> Utils.construct(e.getKey(), config), Map.Entry::getValue));
-  }
-
   public static <T extends CostFunction> Set<T> moveCosts(Configuration config, Class<T> costClz) {
     return config.entrySet().stream()
         .flatMap(
@@ -458,7 +217,221 @@
         .collect(Collectors.toSet());
   }
 
-=======
->>>>>>> 3fbbcda1
+  public static <T> T construct(Class<T> target, Configuration configuration) {
+    try {
+      // case 0: create the class by the given configuration
+      var constructor = target.getConstructor(Configuration.class);
+      constructor.setAccessible(true);
+      return packException(() -> constructor.newInstance(configuration));
+    } catch (NoSuchMethodException e) {
+      // case 1: create the class by empty constructor
+      return packException(
+          () -> {
+            var constructor = target.getConstructor();
+            constructor.setAccessible(true);
+            return constructor.newInstance();
+          });
+    }
+  }
+
+  public interface Getter<R> {
+    R get() throws Exception;
+  }
+
+  public interface Runner {
+    void run() throws Exception;
+  }
+
+  public static String hostname() {
+    return Utils.packException(() -> InetAddress.getLocalHost().getHostName());
+  }
+
+  /**
+   * Wait for procedure. Default is 10 seconds
+   *
+   * @param done a flag indicating the result.
+   */
+  public static void waitFor(Supplier<Boolean> done) {
+    waitFor(done, Duration.ofSeconds(10));
+  }
+
+  /**
+   * Wait for procedure.
+   *
+   * @param done a flag indicating the result.
+   */
+  public static void waitFor(Supplier<Boolean> done, Duration timeout) {
+    var endTime = System.currentTimeMillis() + timeout.toMillis();
+    Exception lastError = null;
+    while (System.currentTimeMillis() <= endTime)
+      try {
+        if (done.get()) return;
+        Utils.sleep(Duration.ofSeconds(1));
+      } catch (Exception e) {
+        lastError = e;
+      }
+    if (lastError != null) throw new RuntimeException(lastError);
+    throw new RuntimeException("Timeout to wait procedure");
+  }
+
+  public static int requirePositive(int value) {
+    if (value <= 0)
+      throw new IllegalArgumentException("the value: " + value + " must be bigger than zero");
+    return value;
+  }
+
+  public static short requirePositive(short value) {
+    if (value <= 0)
+      throw new IllegalArgumentException("the value: " + value + " must be bigger than zero");
+    return value;
+  }
+
+  /**
+   * check the content of string
+   *
+   * @param value to check
+   * @return input string if the string is not empty. Otherwise, it throws NPE or
+   *     IllegalArgumentException
+   */
+  public static String requireNonEmpty(String value) {
+    if (Objects.requireNonNull(value).isEmpty())
+      throw new IllegalArgumentException("the value: " + value + " can't be empty");
+    return value;
+  }
+
+  /**
+   * Check if the time is expired.
+   *
+   * @param lastTime Check time.
+   * @param interval Interval.
+   * @return Is expired.
+   */
+  public static boolean isExpired(long lastTime, Duration interval) {
+    return (lastTime + interval.toMillis()) < System.currentTimeMillis();
+  }
+
+  /**
+   * Perform a sleep using the duration. InterruptedException is wrapped to RuntimeException.
+   *
+   * @param duration to sleep
+   */
+  public static void sleep(Duration duration) {
+    Utils.swallowException(() -> TimeUnit.MILLISECONDS.sleep(duration.toMillis()));
+  }
+
+  public static String randomString(int len) {
+    StringBuilder string = new StringBuilder(randomString());
+    while (string.length() < len) {
+      string.append(string).append(randomString());
+    }
+    return string.substring(0, len);
+  }
+
+  /**
+   * a random string based on uuid without "-"
+   *
+   * @return random string
+   */
+  public static String randomString() {
+    return java.util.UUID.randomUUID().toString().replaceAll("-", "");
+  }
+
+  public static Object staticMember(Class<?> clz, String attribute) {
+    return reflectionAttribute(clz, null, attribute);
+  }
+
+  public static Object member(Object object, String attribute) {
+    return reflectionAttribute(object.getClass(), object, attribute);
+  }
+
+  /**
+   * reflection class attribute
+   *
+   * @param clz class type
+   * @param object object. Null means static member
+   * @param attribute attribute name
+   * @return attribute
+   */
+  private static Object reflectionAttribute(Class<?> clz, Object object, String attribute) {
+    do {
+      try {
+        var field = clz.getDeclaredField(attribute);
+        field.setAccessible(true);
+        return field.get(object);
+      } catch (NoSuchFieldException e) {
+        clz = clz.getSuperclass();
+      } catch (IllegalAccessException e) {
+        throw new RuntimeException(e);
+      }
+    } while (clz != null);
+    throw new RuntimeException(attribute + " is not existent in " + object.getClass().getName());
+  }
+
+  public static List<String> constants(Class<?> clz, Predicate<String> variableNameFilter) {
+    return Arrays.stream(clz.getFields())
+        .filter(field -> variableNameFilter.test(field.getName()))
+        .map(field -> packException(() -> field.get(null)))
+        .filter(obj -> obj instanceof String)
+        .map(obj -> (String) obj)
+        .collect(Collectors.toCollection(LinkedList::new));
+  }
+
+  public static String toString(Throwable e) {
+    var sw = new StringWriter();
+    var pw = new PrintWriter(sw);
+    e.printStackTrace(pw);
+    return sw.toString();
+  }
+
+  public static Pattern wildcardToPattern(String string) {
+    return Pattern.compile(
+        string.replaceAll("\\?", ".").replaceAll("\\*", ".*"), Pattern.CASE_INSENSITIVE);
+  }
+
+  /**
+   * @param supplier check logic
+   * @param remainingMs to break loop
+   * @param debounce to double-check the status. Some brokers may return out-of-date cluster state,
+   *     so you can set a positive value to keep the loop until to debounce is completed
+   */
+  public static CompletionStage<Boolean> loop(
+      Supplier<CompletionStage<Boolean>> supplier, long remainingMs, final int debounce) {
+    return loop(supplier, remainingMs, debounce, debounce);
+  }
+
+  private static CompletionStage<Boolean> loop(
+      Supplier<CompletionStage<Boolean>> supplier,
+      long remainingMs,
+      final int debounce,
+      int remainingDebounce) {
+    if (remainingMs <= 0) return CompletableFuture.completedFuture(false);
+    var start = System.currentTimeMillis();
+    return supplier
+        .get()
+        .thenCompose(
+            match -> {
+              // everything is good!!!
+              if (match && remainingDebounce <= 0) return CompletableFuture.completedFuture(true);
+
+              // take a break before retry/debounce
+              Utils.sleep(Duration.ofMillis(300));
+
+              var remaining = remainingMs - (System.currentTimeMillis() - start);
+
+              // keep debounce
+              if (match) return loop(supplier, remaining, debounce, remainingDebounce - 1);
+
+              // reset debounce for retry
+              return loop(supplier, remaining, debounce, debounce);
+            });
+  }
+
+  public static <T> Collection<List<T>> chunk(Collection<T> input, int numberOfChunks) {
+    var counter = new AtomicInteger(0);
+    return input.stream()
+        .collect(Collectors.groupingBy(s -> counter.getAndIncrement() % numberOfChunks))
+        .values();
+  }
+
   private Utils() {}
 }