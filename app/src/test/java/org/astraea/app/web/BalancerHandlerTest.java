--- conflicted
+++ resolved
@@ -160,36 +160,6 @@
     }
   }
 
-<<<<<<< HEAD
-  @Test
-  @Timeout(value = 60)
-  void testTopics() {
-    var topicNames = createAndProduceTopic(5);
-    try (var admin = Admin.of(SERVICE.bootstrapServers());
-        var handler = new BalancerHandler(admin, id -> SERVICE.jmxServiceURL().getPort())) {
-      // For all 5 topics, we only allow the first two topics can be altered.
-      // We apply this limitation to test if the BalancerHandler.TOPICS_KEY works correctly.
-      var allowedTopics = List.copyOf(topicNames).subList(0, 2);
-      var request = new BalancerPostRequest();
-      request.balancerConfig = Map.of("iteration", "30");
-      request.topics = Set.copyOf(allowedTopics);
-      request.moveCosts = Set.of("org.astraea.common.cost.RecordSizeCost");
-      request.costConfig = Map.of(RecordSizeCost.class.getName(), "10GB");
-      var report = submitPlanGeneration(handler, request).plan;
-      Assertions.assertTrue(
-          report.changes.stream().map(x -> x.topic).allMatch(allowedTopics::contains),
-          "Only allowed topics been altered");
-      var sizeMigration =
-          report.migrationCosts.stream()
-              .filter(x -> x.name.equals(TO_SYNC_BYTES))
-              .findFirst()
-              .get();
-      Assertions.assertNotEquals(0, sizeMigration.brokerCosts.size());
-    }
-  }
-
-=======
->>>>>>> cfcdb34d
   private static Set<String> createAndProduceTopic(int topicCount) {
     return createAndProduceTopic(topicCount, 3, (short) 1, true);
   }
