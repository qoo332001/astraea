/*
 * Licensed to the Apache Software Foundation (ASF) under one or more
 * contributor license agreements. See the NOTICE file distributed with
 * this work for additional information regarding copyright ownership.
 * The ASF licenses this file to You under the Apache License, Version 2.0
 * (the "License"); you may not use this file except in compliance with
 * the License. You may obtain a copy of the License at
 *
 *    http://www.apache.org/licenses/LICENSE-2.0
 *
 * Unless required by applicable law or agreed to in writing, software
 * distributed under the License is distributed on an "AS IS" BASIS,
 * WITHOUT WARRANTIES OR CONDITIONS OF ANY KIND, either express or implied.
 * See the License for the specific language governing permissions and
 * limitations under the License.
 */
package org.astraea.app.cost;

import java.util.List;
import java.util.Map;
import java.util.Set;
<<<<<<< HEAD
import org.astraea.app.admin.BeansGetter;
=======
import org.astraea.app.admin.ClusterBean;
>>>>>>> a831f7e8

public class FakeClusterInfo implements ClusterInfo {
  @Override
  public List<NodeInfo> nodes() {
    return List.of();
  }

  @Override
  public Set<String> dataDirectories(int brokerId) {
    return Set.of();
  }

  @Override
  public List<ReplicaInfo> availableReplicaLeaders(String topic) {
    return List.of();
  }

  @Override
  public List<ReplicaInfo> availableReplicas(String topic) {
    return List.of();
  }

  @Override
  public Set<String> topics() {
    return Set.of();
  }

  @Override
  public List<ReplicaInfo> replicas(String topic) {
    return List.of();
  }

  @Override
<<<<<<< HEAD
  public BeansGetter beans() {
    return BeansGetter.of(Map.of());
=======
  public ClusterBean clusterBean() {
    return ClusterBean.of(Map.of());
>>>>>>> a831f7e8
  }
}<|MERGE_RESOLUTION|>--- conflicted
+++ resolved
@@ -19,11 +19,7 @@
 import java.util.List;
 import java.util.Map;
 import java.util.Set;
-<<<<<<< HEAD
-import org.astraea.app.admin.BeansGetter;
-=======
 import org.astraea.app.admin.ClusterBean;
->>>>>>> a831f7e8
 
 public class FakeClusterInfo implements ClusterInfo {
   @Override
@@ -57,12 +53,7 @@
   }
 
   @Override
-<<<<<<< HEAD
-  public BeansGetter beans() {
-    return BeansGetter.of(Map.of());
-=======
   public ClusterBean clusterBean() {
     return ClusterBean.of(Map.of());
->>>>>>> a831f7e8
   }
 }