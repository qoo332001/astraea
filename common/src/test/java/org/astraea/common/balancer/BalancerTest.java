--- conflicted
+++ resolved
@@ -77,35 +77,14 @@
       var plan =
           Balancer.builder()
               .planGenerator(new ShufflePlanGenerator(1, 10))
-<<<<<<< HEAD
               .clusterCost(List.of(new ReplicaLeaderCost()))
-              .limit(1000)
-=======
-              .clusterCost(new ReplicaLeaderCost())
               .limit(Duration.ofSeconds(10))
->>>>>>> 6222beb6
               .greedy(greedy)
               .build()
               .offer(admin.clusterInfo(), topic -> topic.equals(topicName), admin.brokerFolders())
               .orElseThrow();
       new StraightPlanExecutor().run(RebalanceAdmin.of(admin), plan.proposal().rebalancePlan());
 
-<<<<<<< HEAD
-      System.out.println(
-          "plan: "
-              + (start2 - start)
-              + " exec:"
-              + (System.currentTimeMillis() - start2)
-              + " greedy: "
-              + greedy
-              + " cost: "
-              + plan.clusterCosts.stream().mapToDouble(ClusterCost::value).sum());
-      var imbalanceFactor1 =
-          Math.abs(
-              currentLeaders.get().values().stream().mapToLong(x -> x).min().orElseThrow()
-                  - currentLeaders.get().values().stream().mapToLong(x -> x).max().orElseThrow());
-      Assertions.assertTrue(imbalanceFactor1 < imbalanceFactor0);
-=======
       var imbalanceFactor1 = currentImbalanceFactor.get();
       Assertions.assertTrue(
           imbalanceFactor1 < imbalanceFactor0,
@@ -113,7 +92,6 @@
               + imbalanceFactor0
               + ". now: "
               + imbalanceFactor1);
->>>>>>> 6222beb6
     }
   }
 
