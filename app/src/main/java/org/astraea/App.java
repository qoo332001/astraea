package org.astraea;

import com.beust.jcommander.ParameterException;
import java.lang.reflect.InvocationTargetException;
import java.util.Arrays;
import java.util.List;
import java.util.Map;
import org.astraea.metrics.kafka.KafkaMetricClientApp;
<<<<<<< HEAD
import org.astraea.moveCost.DataVolume;
import org.astraea.offset.OffsetExplorer;
=======
>>>>>>> 7f97c7cc
import org.astraea.performance.latency.End2EndLatency;
import org.astraea.topic.ReplicaCollie;
import org.astraea.topic.TopicExplorer;

public class App {
<<<<<<< HEAD
  private static final List<Class<?>> MAIN_CLASSES =
      Arrays.asList(
          End2EndLatency.class, OffsetExplorer.class, KafkaMetricClientApp.class, DataVolume.class);
=======
  private static final Map<String, Class<?>> MAIN_CLASSES =
      Map.of(
          "latency", End2EndLatency.class,
          "offset", TopicExplorer.class,
          "metrics", KafkaMetricClientApp.class,
          "replica", ReplicaCollie.class);
>>>>>>> 7f97c7cc

  static void execute(Map<String, Class<?>> mains, List<String> args) throws Throwable {

    var usage = "Usage: " + mains.keySet() + " [args ...]";

    if (args.size() < 1) {
      throw new IllegalArgumentException(usage);
    }

    var className = args.get(0);

    var targetClass = mains.get(className);
    if (targetClass == null) throw new IllegalArgumentException(usage);

    var method = targetClass.getDeclaredMethod("main", String[].class);
    try {
      method.invoke(null, (Object) args.subList(1, args.size()).toArray(String[]::new));
    } catch (InvocationTargetException targetException) {
      // Print out ParameterException, don't throw.
      if (targetException.getTargetException() instanceof ParameterException) {
        System.out.println(targetException.getTargetException().getMessage());
      } else {
        throw targetException.getTargetException();
      }
    }
  }

  public static void main(String[] args) throws Throwable {
    execute(MAIN_CLASSES, Arrays.asList(args));
  }
}<|MERGE_RESOLUTION|>--- conflicted
+++ resolved
@@ -6,28 +6,21 @@
 import java.util.List;
 import java.util.Map;
 import org.astraea.metrics.kafka.KafkaMetricClientApp;
-<<<<<<< HEAD
-import org.astraea.moveCost.DataVolume;
-import org.astraea.offset.OffsetExplorer;
-=======
->>>>>>> 7f97c7cc
+
+import org.astraea.moveCost.PartitionScore;
 import org.astraea.performance.latency.End2EndLatency;
 import org.astraea.topic.ReplicaCollie;
 import org.astraea.topic.TopicExplorer;
 
 public class App {
-<<<<<<< HEAD
-  private static final List<Class<?>> MAIN_CLASSES =
-      Arrays.asList(
-          End2EndLatency.class, OffsetExplorer.class, KafkaMetricClientApp.class, DataVolume.class);
-=======
+
   private static final Map<String, Class<?>> MAIN_CLASSES =
       Map.of(
           "latency", End2EndLatency.class,
           "offset", TopicExplorer.class,
           "metrics", KafkaMetricClientApp.class,
-          "replica", ReplicaCollie.class);
->>>>>>> 7f97c7cc
+          "replica", ReplicaCollie.class,
+          "score", PartitionScore.class);
 
   static void execute(Map<String, Class<?>> mains, List<String> args) throws Throwable {
 
