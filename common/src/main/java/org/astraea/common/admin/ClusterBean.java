/*
 * Licensed to the Apache Software Foundation (ASF) under one or more
 * contributor license agreements. See the NOTICE file distributed with
 * this work for additional information regarding copyright ownership.
 * The ASF licenses this file to You under the Apache License, Version 2.0
 * (the "License"); you may not use this file except in compliance with
 * the License. You may obtain a copy of the License at
 *
 *    http://www.apache.org/licenses/LICENSE-2.0
 *
 * Unless required by applicable law or agreed to in writing, software
 * distributed under the License is distributed on an "AS IS" BASIS,
 * WITHOUT WARRANTIES OR CONDITIONS OF ANY KIND, either express or implied.
 * See the License for the specific language governing permissions and
 * limitations under the License.
 */
package org.astraea.common.admin;

import java.util.ArrayList;
import java.util.Collection;
import java.util.Collections;
import java.util.HashMap;
import java.util.Map;
import java.util.stream.Collectors;
import org.astraea.common.metrics.HasBeanObject;
import org.astraea.common.metrics.Sensor;

/** Used to get beanObject using a variety of different keys . */
public interface ClusterBean {
  ClusterBean EMPTY = ClusterBean.of(Map.of(), Map.of());

  static ClusterBean of(Map<Integer, Collection<HasBeanObject>> allBeans) {
    return of(allBeans, Map.of());
  }

  static ClusterBean of(
      Map<Integer, Collection<HasBeanObject>> allBeans,
      Map<String, Map<?, Sensor<Double>>> sensors) {
    var beanObjectByReplica = new HashMap<TopicPartitionReplica, Collection<HasBeanObject>>();
    allBeans.forEach(
        (brokerId, beans) ->
            beans.forEach(
                bean -> {
                  if (bean.beanObject() != null
                      && bean.beanObject().properties().containsKey("topic")
                      && bean.beanObject().properties().containsKey("partition")) {
                    var properties = bean.beanObject().properties();
                    var tpr =
                        TopicPartitionReplica.of(
                            properties.get("topic"),
                            Integer.parseInt(properties.get("partition")),
                            brokerId);
                    beanObjectByReplica
                        .computeIfAbsent(tpr, (ignore) -> new ArrayList<>())
                        .add(bean);
                  }
                }));
    return new ClusterBean() {
      @Override
      public Map<Integer, Collection<HasBeanObject>> all() {
        return Collections.unmodifiableMap(allBeans);
      }

      @Override
      public Map<TopicPartitionReplica, Collection<HasBeanObject>> mapByReplica() {
        return beanObjectByReplica;
      }

      @Override
      public Map<TopicPartitionReplica, Double> statisticsByReplica(
          String metricsName, String statName) {
        return sensors.get(metricsName).entrySet().stream()
<<<<<<< HEAD
=======
            .filter(sensor -> sensor.getKey() instanceof TopicPartitionReplica)
>>>>>>> fcf21003
            .map(
                sensor ->
                    Map.entry(
                        (TopicPartitionReplica) sensor.getKey(),
                        sensor.getValue().metrics().get(statName).measure()))
            .collect(Collectors.toMap(Map.Entry::getKey, Map.Entry::getValue));
      }

      @Override
      public Map<Integer, Double> statisticsByNode(String metricsName, String statName) {
<<<<<<< HEAD
        return sensors.get(metricsName).entrySet().stream()
=======
        return sensors.getOrDefault(metricsName, Map.of()).entrySet().stream()
            .filter(sensor -> sensor.getKey() instanceof Integer)
>>>>>>> fcf21003
            .map(
                sensor ->
                    Map.entry(
                        (int) sensor.getKey(), sensor.getValue().metrics().get(statName).measure()))
            .collect(Collectors.toMap(Map.Entry::getKey, Map.Entry::getValue));
      }
    };
  }

  /**
   * @return a {@link Map} collection that contains broker as key and Collection of {@link
   *     HasBeanObject} as value.
   */
  Map<Integer, Collection<HasBeanObject>> all();

  /**
   * @return a {@link Map} collection that contains {@link TopicPartitionReplica} as key and a
   *     {@link HasBeanObject} as value,note that this can only be used to get partition-related
   *     beanObjects.
   */
  Map<TopicPartitionReplica, Collection<HasBeanObject>> mapByReplica();

  /**
   * @param metricsName the metricName to be statistic
   * @param statName select the {@link org.astraea.common.metrics.stats.Stat} to used
   * @return the statistical values corresponding to all replicas
   */
  Map<TopicPartitionReplica, Double> statisticsByReplica(String metricsName, String statName);

  /**
   * @param metricsName the metricName to be statistic
   * @param statName select the {@link org.astraea.common.metrics.stats.Stat} to used
   * @return the statistical values corresponding to all brokers
   */
  Map<Integer, Double> statisticsByNode(String metricsName, String statName);
}<|MERGE_RESOLUTION|>--- conflicted
+++ resolved
@@ -70,10 +70,7 @@
       public Map<TopicPartitionReplica, Double> statisticsByReplica(
           String metricsName, String statName) {
         return sensors.get(metricsName).entrySet().stream()
-<<<<<<< HEAD
-=======
             .filter(sensor -> sensor.getKey() instanceof TopicPartitionReplica)
->>>>>>> fcf21003
             .map(
                 sensor ->
                     Map.entry(
@@ -84,12 +81,8 @@
 
       @Override
       public Map<Integer, Double> statisticsByNode(String metricsName, String statName) {
-<<<<<<< HEAD
-        return sensors.get(metricsName).entrySet().stream()
-=======
         return sensors.getOrDefault(metricsName, Map.of()).entrySet().stream()
             .filter(sensor -> sensor.getKey() instanceof Integer)
->>>>>>> fcf21003
             .map(
                 sensor ->
                     Map.entry(
