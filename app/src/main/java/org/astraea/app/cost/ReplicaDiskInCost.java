/*
 * Licensed to the Apache Software Foundation (ASF) under one or more
 * contributor license agreements. See the NOTICE file distributed with
 * this work for additional information regarding copyright ownership.
 * The ASF licenses this file to You under the Apache License, Version 2.0
 * (the "License"); you may not use this file except in compliance with
 * the License. You may obtain a copy of the License at
 *
 *    http://www.apache.org/licenses/LICENSE-2.0
 *
 * Unless required by applicable law or agreed to in writing, software
 * distributed under the License is distributed on an "AS IS" BASIS,
 * WITHOUT WARRANTIES OR CONDITIONS OF ANY KIND, either express or implied.
 * See the License for the specific language governing permissions and
 * limitations under the License.
 */
package org.astraea.app.cost;

import java.io.IOException;
import java.io.UncheckedIOException;
import java.nio.file.Files;
import java.nio.file.Path;
import java.time.Duration;
import java.util.Comparator;
import java.util.Map;
import java.util.Optional;
import java.util.Properties;
<<<<<<< HEAD
import java.util.TreeMap;
=======
>>>>>>> 05941c6f
import java.util.regex.Matcher;
import java.util.regex.Pattern;
import java.util.stream.Collectors;
import org.astraea.app.admin.ClusterBean;
import org.astraea.app.admin.ClusterInfo;
import org.astraea.app.admin.TopicPartition;
import org.astraea.app.admin.TopicPartitionReplica;
import org.astraea.app.metrics.HasBeanObject;
import org.astraea.app.metrics.broker.HasValue;
import org.astraea.app.metrics.broker.LogMetrics;
import org.astraea.app.metrics.collector.Fetcher;
import org.astraea.app.partitioner.Configuration;

/**
 * The result is computed by "Size.Value" ,and createdTimestamp in the metrics. "Size.Value"
 * responds to the replica log size of brokers. The calculation method of the score is the rate of
 * increase of log size per unit time divided by the upper limit of broker bandwidth.
 */
public class ReplicaDiskInCost implements HasBrokerCost, HasPartitionCost, HasClusterCost {
<<<<<<< HEAD
  static final String BROKERBANDWIDTH = "brokerBandwidthConfig";
  Map<Integer, Double> brokerLoad;

  public ReplicaDiskInCost(Configuration configuration) {}
=======
  private final Duration duration;

  public ReplicaDiskInCost(Configuration configuration) {
    duration =
        Duration.ofSeconds(Integer.parseInt(configuration.string("metrics.duration").orElse("30")));
  }
>>>>>>> 05941c6f

  @Override
  public BrokerCost brokerCost(ClusterInfo clusterInfo, ClusterBean clusterBean) {
    final var replicas =
        clusterInfo.topics().stream()
            .flatMap(topic -> clusterInfo.replicas(topic).stream())
            .map(
                replica ->
                    TopicPartitionReplica.of(
                        replica.topic(), replica.partition(), replica.nodeInfo().id()))
<<<<<<< HEAD
            .collect(Collectors.groupingBy(TopicPartitionReplica::brokerId));
    final var actual =
        clusterInfo.nodes().stream()
            .collect(
                Collectors.toUnmodifiableMap(
                    NodeInfo::id,
                    node -> topicPartitionOfEachBroker.getOrDefault(node.id(), List.of())));
    final var topicPartitionDataRate = topicPartitionDataRate(clusterInfo, Duration.ofSeconds(3));
    var brokerSizeScore =
        actual.entrySet().stream()
=======
            .collect(Collectors.groupingBy(TopicPartitionReplica::brokerId))
            .entrySet()
            .stream()
            .map(
                x ->
                    Map.entry(
                        x.getKey(),
                        x.getValue().stream()
                            .map(e -> TopicPartition.of(e.topic(), e.partition()))
                            .collect(Collectors.toList())))
            .collect(Collectors.toMap(Map.Entry::getKey, Map.Entry::getValue));

    final var topicPartitionDataRate = topicPartitionDataRate(clusterBean);
    var brokerDataRate =
        replicas.entrySet().stream()
>>>>>>> 05941c6f
            .map(
                entry ->
                    Map.entry(
                        entry.getKey(),
                        entry.getValue().stream()
                            .mapToDouble(
                                x ->
                                    topicPartitionDataRate.getOrDefault(
<<<<<<< HEAD
                                        new TopicPartition(x.topic(), x.partition()), 0.0))
                            .sum()))
            .map(entry -> Map.entry(entry.getKey(), entry.getValue()))
            .map(entry -> Map.entry(entry.getKey(), Math.min(entry.getValue(), 1)))
            .collect(Collectors.toMap(Map.Entry::getKey, Map.Entry::getValue));
    var mean = brokerSizeScore.values().stream().mapToDouble(x -> x).sum() / brokerSizeScore.size();
    var sd =
        Math.sqrt(
            brokerSizeScore.values().stream()
                    .mapToDouble(score -> Math.pow((score - mean), 2))
                    .sum()
                / brokerSizeScore.size());
    return () -> brokerSizeScore;
  }

  @Override
  public PartitionCost partitionCost(ClusterInfo clusterInfo) {
    var replicaIn = replicaDataRate(clusterInfo, Duration.ofSeconds(2));
    var replicaScore =
        new TreeMap<TopicPartitionReplica, Double>(
            Comparator.comparing(TopicPartitionReplica::brokerId)
                .thenComparing(TopicPartitionReplica::topic)
                .thenComparing(TopicPartitionReplica::partition));
    replicaIn.forEach(
        (tpr, rate) -> {
          var score = rate;
          if (score >= 1) score = 1.0;
          replicaScore.put(tpr, score);
        });
=======
                                        TopicPartition.of(x.topic(), x.partition()), 0.0))
                            .sum()))
            .collect(Collectors.toMap(Map.Entry::getKey, Map.Entry::getValue));
    var brokerScore = CostUtils.TScore(brokerDataRate);
    return () -> brokerScore;
  }

  @Override
  public PartitionCost partitionCost(ClusterInfo clusterInfo, ClusterBean clusterBean) {
    var replicaIn = replicaDataRate(clusterBean);
    var replicaScore = CostUtils.TScore(replicaIn);
>>>>>>> 05941c6f
    var scoreForTopic =
        clusterInfo.topics().stream()
            .map(
                topic ->
                    Map.entry(
                        topic,
                        replicaScore.entrySet().stream()
                            .filter(x -> x.getKey().topic().equals(topic))
                            .collect(
                                Collectors.groupingBy(
                                    x ->
                                        TopicPartition.of(
                                            x.getKey().topic(), x.getKey().partition())))
                            .entrySet()
                            .stream()
                            .map(
                                entry ->
                                    Map.entry(
                                        entry.getKey(),
                                        entry.getValue().stream()
                                            .mapToDouble(Map.Entry::getValue)
                                            .max()
                                            .orElseThrow()))
                            .collect(
                                Collectors.toUnmodifiableMap(
                                    Map.Entry::getKey, Map.Entry::getValue))))
            .collect(Collectors.toUnmodifiableMap(Map.Entry::getKey, Map.Entry::getValue));

    var scoreForBroker =
        clusterInfo.nodes().stream()
            .map(
                node ->
                    Map.entry(
                        node.id(),
                        replicaScore.entrySet().stream()
                            .filter(x -> x.getKey().brokerId() == node.id())
                            .collect(
                                Collectors.groupingBy(
                                    x ->
                                        TopicPartition.of(
                                            x.getKey().topic(), x.getKey().partition())))
                            .entrySet()
                            .stream()
                            .map(
                                entry ->
                                    Map.entry(
                                        entry.getKey(),
                                        entry.getValue().stream()
                                            .mapToDouble(Map.Entry::getValue)
                                            .max()
                                            .orElseThrow()))
                            .collect(
                                Collectors.toUnmodifiableMap(
                                    Map.Entry::getKey, Map.Entry::getValue))))
            .collect(Collectors.toUnmodifiableMap(Map.Entry::getKey, Map.Entry::getValue));

    return new PartitionCost() {
      @Override
      public Map<TopicPartition, Double> value(String topic) {
        return scoreForTopic.get(topic);
      }

      @Override
      public Map<TopicPartition, Double> value(int brokerId) {
        return scoreForBroker.get(brokerId);
      }
    };
  }

  @Override
<<<<<<< HEAD
  public ClusterCost clusterCost(ClusterInfo clusterInfo) {
    var duration = Duration.ofSeconds(20);

    final Map<Integer, List<TopicPartitionReplica>> topicPartitionOfEachBroker =
=======
  public ClusterCost clusterCost(ClusterInfo clusterInfo, ClusterBean clusterBean) {

    final var replicas =
>>>>>>> 05941c6f
        clusterInfo.topics().stream()
            .flatMap(topic -> clusterInfo.replicas(topic).stream())
            .map(
                replica ->
<<<<<<< HEAD
                    new TopicPartitionReplica(
                        replica.topic(), replica.partition(), replica.nodeInfo().id()))
            .collect(Collectors.groupingBy(TopicPartitionReplica::brokerId));
    final var topicPartitionDataRate = topicPartitionDataRate(clusterInfo, duration);

    var brokerDataRate =
        topicPartitionOfEachBroker.entrySet().stream()
=======
                    TopicPartitionReplica.of(
                        replica.topic(), replica.partition(), replica.nodeInfo().id()))
            .collect(Collectors.groupingBy(TopicPartitionReplica::brokerId))
            .entrySet()
            .stream()
            .map(
                x ->
                    Map.entry(
                        x.getKey(),
                        x.getValue().stream()
                            .map(e -> TopicPartition.of(e.topic(), e.partition()))
                            .collect(Collectors.toList())))
            .collect(Collectors.toMap(Map.Entry::getKey, Map.Entry::getValue));

    final var topicPartitionDataRate = topicPartitionDataRate(clusterBean);
    var brokerDataRate =
        replicas.entrySet().stream()
>>>>>>> 05941c6f
            .map(
                entry ->
                    Map.entry(
                        entry.getKey(),
                        entry.getValue().stream()
                            .mapToDouble(
                                x ->
                                    topicPartitionDataRate.getOrDefault(
<<<<<<< HEAD
                                        new TopicPartition(x.topic(), x.partition()), 0.0))
=======
                                        TopicPartition.of(x.topic(), x.partition()), 0.0))
>>>>>>> 05941c6f
                            .sum()))
            .collect(Collectors.toMap(Map.Entry::getKey, Map.Entry::getValue));
    var dataRateMean =
        brokerDataRate.values().stream().mapToDouble(x -> x).sum() / brokerDataRate.size();
    var dataRateSD =
        Math.sqrt(
            brokerDataRate.values().stream()
                    .mapToDouble(score -> Math.pow((score - dataRateMean), 2))
                    .sum()
                / brokerDataRate.size());
<<<<<<< HEAD
    /*
    var tScore =
        brokerDataRate.entrySet().stream()
            .map(
                x ->
                    Map.entry(
                        x.getKey(), (((x.getValue() - dataRateMean) / dataRateSD) * 10 + 50) / 100))
            .collect(Collectors.toMap(Map.Entry::getKey, Map.Entry::getValue));
    var sortedScore = tScore.values().stream().sorted().collect(Collectors.toList());
    if (sortedScore.size() >= 2)
      return () -> sortedScore.get(sortedScore.size() - 1) - sortedScore.get(0);

     */
=======
>>>>>>> 05941c6f
    var cv = dataRateSD / dataRateMean;
    if (cv > 1 || topicPartitionDataRate.containsValue(-1.0)) return () -> 1.0;
    return () -> cv;
  }

  /** @return the metrics getters. Those getters are used to fetch mbeans. */
  @Override
  public Optional<Fetcher> fetcher() {
    return Optional.of(LogMetrics.Log.SIZE::fetch);
  }

  /**
   * Calculate the maximum increase rate of each topic/partition, across the whole cluster.
   *
   * @param clusterBean the clusterBean that offers the metrics related to topic/partition size
   * @return a map contain the maximum increase rate of each topic/partition log
   */
<<<<<<< HEAD
  public Map<TopicPartition, Double> topicPartitionDataRate(
      ClusterInfo clusterInfo, Duration sampleWindow) {
    return replicaDataRate(clusterInfo, sampleWindow).entrySet().stream()
=======
  public Map<TopicPartition, Double> topicPartitionDataRate(ClusterBean clusterBean) {
    return replicaDataRate(clusterBean).entrySet().stream()
>>>>>>> 05941c6f
        .map(
            x -> {
              var tpr = x.getKey();
              return Map.entry(TopicPartition.of(tpr.topic(), tpr.partition()), x.getValue());
            })
        .collect(Collectors.toMap(Map.Entry::getKey, Map.Entry::getValue, (x1, x2) -> x1));
  }

<<<<<<< HEAD
  public Map<TopicPartitionReplica, Double> replicaDataRate(
      ClusterInfo clusterInfo, Duration sampleWindow) {
    return clusterInfo.clusterBean().mapByReplica().entrySet().stream()
=======
  public Map<TopicPartitionReplica, Double> replicaDataRate(ClusterBean clusterBean) {
    return clusterBean.mapByReplica().entrySet().stream()
>>>>>>> 05941c6f
        .map(
            metrics -> {
              // calculate the increase rate over a specific window of time
              var sizeTimeSeries =
                  metrics.getValue().stream()
                      .filter(bean -> bean instanceof HasValue)
                      .filter(bean -> bean.beanObject().properties().get("type").equals("Log"))
                      .filter(bean -> bean.beanObject().properties().get("name").equals("Size"))
                      .map(bean -> (HasValue) bean)
                      .sorted(Comparator.comparingLong(HasBeanObject::createdTimestamp).reversed())
                      .collect(Collectors.toUnmodifiableList());
              var latestSize = sizeTimeSeries.stream().findFirst().orElseThrow();
              var windowSize =
                  sizeTimeSeries.stream()
                      .dropWhile(
                          bean ->
<<<<<<< HEAD
                              sampleWindow.toMillis()
=======
                              duration.toMillis()
>>>>>>> 05941c6f
                                  > latestSize.createdTimestamp() - bean.createdTimestamp())
                      .findFirst()
                      .orElseThrow(
                          () ->
                              new IllegalArgumentException(
<<<<<<< HEAD
                                  "metrics:" + clusterInfo.clusterBean().all().values().size()));
=======
                                  "metrics:" + clusterBean.all().values().size()));
>>>>>>> 05941c6f
              var dataRate =
                  ((double) (latestSize.value() - windowSize.value()))
                      / ((double) (latestSize.createdTimestamp() - windowSize.createdTimestamp())
                          / 1000)
                      / 1024.0
                      / 1024.0;
              if (dataRate < 0) dataRate = -1.0;
              return Map.entry(metrics.getKey(), dataRate);
            })
        .collect(Collectors.toUnmodifiableMap(Map.Entry::getKey, Map.Entry::getValue));
  }

  static Map.Entry<Integer, Integer> transformEntry(Map.Entry<String, String> entry) {
<<<<<<< HEAD
    final Pattern serviceUrlKeyPattern = Pattern.compile("broker\\.(?<brokerId>[0-9]{1,9})");
=======
    final Pattern serviceUrlKeyPattern = Pattern.compile("broker\\.(?<brokerId>[0-9]{1,50})");
>>>>>>> 05941c6f
    final Matcher matcher = serviceUrlKeyPattern.matcher(entry.getKey());
    if (matcher.matches()) {
      try {
        int brokerId = Integer.parseInt(matcher.group("brokerId"));
        return Map.entry(brokerId, Integer.parseInt(entry.getValue()));
      } catch (NumberFormatException e) {
        throw new IllegalArgumentException("Bad integer format for " + entry.getKey(), e);
      }
    } else {
      throw new IllegalArgumentException(
          "Bad key format for "
              + entry.getKey()
              + " no match for the following format :"
              + serviceUrlKeyPattern.pattern());
    }
  }

  public static Map<Integer, Integer> convert(String value) {
    final Properties properties = new Properties();

    try (var reader = Files.newBufferedReader(Path.of(value))) {
      properties.load(reader);
    } catch (IOException e) {
      throw new UncheckedIOException(e);
    }
    return properties.entrySet().stream()
        .map(entry -> Map.entry((String) entry.getKey(), (String) entry.getValue()))
        .map(ReplicaDiskInCost::transformEntry)
        .collect(Collectors.toUnmodifiableMap(Map.Entry::getKey, Map.Entry::getValue));
  }
}<|MERGE_RESOLUTION|>--- conflicted
+++ resolved
@@ -25,10 +25,6 @@
 import java.util.Map;
 import java.util.Optional;
 import java.util.Properties;
-<<<<<<< HEAD
-import java.util.TreeMap;
-=======
->>>>>>> 05941c6f
 import java.util.regex.Matcher;
 import java.util.regex.Pattern;
 import java.util.stream.Collectors;
@@ -48,376 +44,263 @@
  * increase of log size per unit time divided by the upper limit of broker bandwidth.
  */
 public class ReplicaDiskInCost implements HasBrokerCost, HasPartitionCost, HasClusterCost {
-<<<<<<< HEAD
-  static final String BROKERBANDWIDTH = "brokerBandwidthConfig";
-  Map<Integer, Double> brokerLoad;
-
-  public ReplicaDiskInCost(Configuration configuration) {}
-=======
-  private final Duration duration;
-
-  public ReplicaDiskInCost(Configuration configuration) {
-    duration =
-        Duration.ofSeconds(Integer.parseInt(configuration.string("metrics.duration").orElse("30")));
-  }
->>>>>>> 05941c6f
-
-  @Override
-  public BrokerCost brokerCost(ClusterInfo clusterInfo, ClusterBean clusterBean) {
-    final var replicas =
-        clusterInfo.topics().stream()
-            .flatMap(topic -> clusterInfo.replicas(topic).stream())
-            .map(
-                replica ->
-                    TopicPartitionReplica.of(
-                        replica.topic(), replica.partition(), replica.nodeInfo().id()))
-<<<<<<< HEAD
-            .collect(Collectors.groupingBy(TopicPartitionReplica::brokerId));
-    final var actual =
-        clusterInfo.nodes().stream()
-            .collect(
-                Collectors.toUnmodifiableMap(
-                    NodeInfo::id,
-                    node -> topicPartitionOfEachBroker.getOrDefault(node.id(), List.of())));
-    final var topicPartitionDataRate = topicPartitionDataRate(clusterInfo, Duration.ofSeconds(3));
-    var brokerSizeScore =
-        actual.entrySet().stream()
-=======
-            .collect(Collectors.groupingBy(TopicPartitionReplica::brokerId))
-            .entrySet()
-            .stream()
-            .map(
-                x ->
-                    Map.entry(
-                        x.getKey(),
-                        x.getValue().stream()
-                            .map(e -> TopicPartition.of(e.topic(), e.partition()))
-                            .collect(Collectors.toList())))
-            .collect(Collectors.toMap(Map.Entry::getKey, Map.Entry::getValue));
-
-    final var topicPartitionDataRate = topicPartitionDataRate(clusterBean);
-    var brokerDataRate =
-        replicas.entrySet().stream()
->>>>>>> 05941c6f
-            .map(
-                entry ->
-                    Map.entry(
-                        entry.getKey(),
-                        entry.getValue().stream()
-                            .mapToDouble(
+    private final Duration duration;
+
+    public ReplicaDiskInCost(Configuration configuration) {
+        duration =
+                Duration.ofSeconds(Integer.parseInt(configuration.string("metrics.duration").orElse("30")));
+    }
+
+    @Override
+    public BrokerCost brokerCost(ClusterInfo clusterInfo, ClusterBean clusterBean) {
+        final var replicas =
+                clusterInfo.topics().stream()
+                        .flatMap(topic -> clusterInfo.replicas(topic).stream())
+                        .map(
+                                replica ->
+                                        TopicPartitionReplica.of(
+                                                replica.topic(), replica.partition(), replica.nodeInfo().id()))
+                        .collect(Collectors.groupingBy(TopicPartitionReplica::brokerId))
+                        .entrySet()
+                        .stream()
+                        .map(
                                 x ->
-                                    topicPartitionDataRate.getOrDefault(
-<<<<<<< HEAD
-                                        new TopicPartition(x.topic(), x.partition()), 0.0))
-                            .sum()))
-            .map(entry -> Map.entry(entry.getKey(), entry.getValue()))
-            .map(entry -> Map.entry(entry.getKey(), Math.min(entry.getValue(), 1)))
-            .collect(Collectors.toMap(Map.Entry::getKey, Map.Entry::getValue));
-    var mean = brokerSizeScore.values().stream().mapToDouble(x -> x).sum() / brokerSizeScore.size();
-    var sd =
-        Math.sqrt(
-            brokerSizeScore.values().stream()
-                    .mapToDouble(score -> Math.pow((score - mean), 2))
-                    .sum()
-                / brokerSizeScore.size());
-    return () -> brokerSizeScore;
-  }
-
-  @Override
-  public PartitionCost partitionCost(ClusterInfo clusterInfo) {
-    var replicaIn = replicaDataRate(clusterInfo, Duration.ofSeconds(2));
-    var replicaScore =
-        new TreeMap<TopicPartitionReplica, Double>(
-            Comparator.comparing(TopicPartitionReplica::brokerId)
-                .thenComparing(TopicPartitionReplica::topic)
-                .thenComparing(TopicPartitionReplica::partition));
-    replicaIn.forEach(
-        (tpr, rate) -> {
-          var score = rate;
-          if (score >= 1) score = 1.0;
-          replicaScore.put(tpr, score);
-        });
-=======
-                                        TopicPartition.of(x.topic(), x.partition()), 0.0))
-                            .sum()))
-            .collect(Collectors.toMap(Map.Entry::getKey, Map.Entry::getValue));
-    var brokerScore = CostUtils.TScore(brokerDataRate);
-    return () -> brokerScore;
-  }
-
-  @Override
-  public PartitionCost partitionCost(ClusterInfo clusterInfo, ClusterBean clusterBean) {
-    var replicaIn = replicaDataRate(clusterBean);
-    var replicaScore = CostUtils.TScore(replicaIn);
->>>>>>> 05941c6f
-    var scoreForTopic =
-        clusterInfo.topics().stream()
-            .map(
-                topic ->
-                    Map.entry(
-                        topic,
-                        replicaScore.entrySet().stream()
-                            .filter(x -> x.getKey().topic().equals(topic))
-                            .collect(
-                                Collectors.groupingBy(
-                                    x ->
-                                        TopicPartition.of(
-                                            x.getKey().topic(), x.getKey().partition())))
-                            .entrySet()
-                            .stream()
-                            .map(
+                                        Map.entry(
+                                                x.getKey(),
+                                                x.getValue().stream()
+                                                        .map(e -> TopicPartition.of(e.topic(), e.partition()))
+                                                        .collect(Collectors.toList())))
+                        .collect(Collectors.toMap(Map.Entry::getKey, Map.Entry::getValue));
+
+        final var topicPartitionDataRate = topicPartitionDataRate(clusterBean);
+        var brokerDataRate =
+                replicas.entrySet().stream()
+                        .map(
                                 entry ->
-                                    Map.entry(
-                                        entry.getKey(),
-                                        entry.getValue().stream()
-                                            .mapToDouble(Map.Entry::getValue)
-                                            .max()
-                                            .orElseThrow()))
-                            .collect(
-                                Collectors.toUnmodifiableMap(
-                                    Map.Entry::getKey, Map.Entry::getValue))))
-            .collect(Collectors.toUnmodifiableMap(Map.Entry::getKey, Map.Entry::getValue));
-
-    var scoreForBroker =
-        clusterInfo.nodes().stream()
-            .map(
-                node ->
-                    Map.entry(
-                        node.id(),
-                        replicaScore.entrySet().stream()
-                            .filter(x -> x.getKey().brokerId() == node.id())
-                            .collect(
-                                Collectors.groupingBy(
-                                    x ->
-                                        TopicPartition.of(
-                                            x.getKey().topic(), x.getKey().partition())))
-                            .entrySet()
-                            .stream()
-                            .map(
+                                        Map.entry(
+                                                entry.getKey(),
+                                                entry.getValue().stream()
+                                                        .mapToDouble(
+                                                                x ->
+                                                                        topicPartitionDataRate.getOrDefault(
+                                                                                TopicPartition.of(x.topic(), x.partition()), 0.0))
+                                                        .sum()))
+                        .collect(Collectors.toMap(Map.Entry::getKey, Map.Entry::getValue));
+        var brokerScore = CostUtils.TScore(brokerDataRate);
+        return () -> brokerScore;
+    }
+
+    @Override
+    public PartitionCost partitionCost(ClusterInfo clusterInfo, ClusterBean clusterBean) {
+        var replicaIn = replicaDataRate(clusterBean);
+        var replicaScore = CostUtils.TScore(replicaIn);
+        var scoreForTopic =
+                clusterInfo.topics().stream()
+                        .map(
+                                topic ->
+                                        Map.entry(
+                                                topic,
+                                                replicaScore.entrySet().stream()
+                                                        .filter(x -> x.getKey().topic().equals(topic))
+                                                        .collect(
+                                                                Collectors.groupingBy(
+                                                                        x ->
+                                                                                TopicPartition.of(
+                                                                                        x.getKey().topic(), x.getKey().partition())))
+                                                        .entrySet()
+                                                        .stream()
+                                                        .map(
+                                                                entry ->
+                                                                        Map.entry(
+                                                                                entry.getKey(),
+                                                                                entry.getValue().stream()
+                                                                                        .mapToDouble(Map.Entry::getValue)
+                                                                                        .max()
+                                                                                        .orElseThrow()))
+                                                        .collect(
+                                                                Collectors.toUnmodifiableMap(
+                                                                        Map.Entry::getKey, Map.Entry::getValue))))
+                        .collect(Collectors.toUnmodifiableMap(Map.Entry::getKey, Map.Entry::getValue));
+
+        var scoreForBroker =
+                clusterInfo.nodes().stream()
+                        .map(
+                                node ->
+                                        Map.entry(
+                                                node.id(),
+                                                replicaScore.entrySet().stream()
+                                                        .filter(x -> x.getKey().brokerId() == node.id())
+                                                        .collect(
+                                                                Collectors.groupingBy(
+                                                                        x ->
+                                                                                TopicPartition.of(
+                                                                                        x.getKey().topic(), x.getKey().partition())))
+                                                        .entrySet()
+                                                        .stream()
+                                                        .map(
+                                                                entry ->
+                                                                        Map.entry(
+                                                                                entry.getKey(),
+                                                                                entry.getValue().stream()
+                                                                                        .mapToDouble(Map.Entry::getValue)
+                                                                                        .max()
+                                                                                        .orElseThrow()))
+                                                        .collect(
+                                                                Collectors.toUnmodifiableMap(
+                                                                        Map.Entry::getKey, Map.Entry::getValue))))
+                        .collect(Collectors.toUnmodifiableMap(Map.Entry::getKey, Map.Entry::getValue));
+
+        return new PartitionCost() {
+            @Override
+            public Map<TopicPartition, Double> value(String topic) {
+                return scoreForTopic.get(topic);
+            }
+
+            @Override
+            public Map<TopicPartition, Double> value(int brokerId) {
+                return scoreForBroker.get(brokerId);
+            }
+        };
+    }
+
+    @Override
+    public ClusterCost clusterCost(ClusterInfo clusterInfo, ClusterBean clusterBean) {
+
+        final var replicas =
+                clusterInfo.topics().stream()
+                        .flatMap(topic -> clusterInfo.replicas(topic).stream())
+                        .map(
+                                replica ->
+                                        TopicPartitionReplica.of(
+                                                replica.topic(), replica.partition(), replica.nodeInfo().id()))
+                        .collect(Collectors.groupingBy(TopicPartitionReplica::brokerId))
+                        .entrySet()
+                        .stream()
+                        .map(
+                                x ->
+                                        Map.entry(
+                                                x.getKey(),
+                                                x.getValue().stream()
+                                                        .map(e -> TopicPartition.of(e.topic(), e.partition()))
+                                                        .collect(Collectors.toList())))
+                        .collect(Collectors.toMap(Map.Entry::getKey, Map.Entry::getValue));
+
+        final var topicPartitionDataRate = topicPartitionDataRate(clusterBean);
+        var brokerDataRate =
+                replicas.entrySet().stream()
+                        .map(
                                 entry ->
-                                    Map.entry(
-                                        entry.getKey(),
-                                        entry.getValue().stream()
-                                            .mapToDouble(Map.Entry::getValue)
-                                            .max()
-                                            .orElseThrow()))
-                            .collect(
-                                Collectors.toUnmodifiableMap(
-                                    Map.Entry::getKey, Map.Entry::getValue))))
-            .collect(Collectors.toUnmodifiableMap(Map.Entry::getKey, Map.Entry::getValue));
-
-    return new PartitionCost() {
-      @Override
-      public Map<TopicPartition, Double> value(String topic) {
-        return scoreForTopic.get(topic);
-      }
-
-      @Override
-      public Map<TopicPartition, Double> value(int brokerId) {
-        return scoreForBroker.get(brokerId);
-      }
-    };
-  }
-
-  @Override
-<<<<<<< HEAD
-  public ClusterCost clusterCost(ClusterInfo clusterInfo) {
-    var duration = Duration.ofSeconds(20);
-
-    final Map<Integer, List<TopicPartitionReplica>> topicPartitionOfEachBroker =
-=======
-  public ClusterCost clusterCost(ClusterInfo clusterInfo, ClusterBean clusterBean) {
-
-    final var replicas =
->>>>>>> 05941c6f
-        clusterInfo.topics().stream()
-            .flatMap(topic -> clusterInfo.replicas(topic).stream())
-            .map(
-                replica ->
-<<<<<<< HEAD
-                    new TopicPartitionReplica(
-                        replica.topic(), replica.partition(), replica.nodeInfo().id()))
-            .collect(Collectors.groupingBy(TopicPartitionReplica::brokerId));
-    final var topicPartitionDataRate = topicPartitionDataRate(clusterInfo, duration);
-
-    var brokerDataRate =
-        topicPartitionOfEachBroker.entrySet().stream()
-=======
-                    TopicPartitionReplica.of(
-                        replica.topic(), replica.partition(), replica.nodeInfo().id()))
-            .collect(Collectors.groupingBy(TopicPartitionReplica::brokerId))
-            .entrySet()
-            .stream()
-            .map(
-                x ->
-                    Map.entry(
-                        x.getKey(),
-                        x.getValue().stream()
-                            .map(e -> TopicPartition.of(e.topic(), e.partition()))
-                            .collect(Collectors.toList())))
-            .collect(Collectors.toMap(Map.Entry::getKey, Map.Entry::getValue));
-
-    final var topicPartitionDataRate = topicPartitionDataRate(clusterBean);
-    var brokerDataRate =
-        replicas.entrySet().stream()
->>>>>>> 05941c6f
-            .map(
-                entry ->
-                    Map.entry(
-                        entry.getKey(),
-                        entry.getValue().stream()
-                            .mapToDouble(
-                                x ->
-                                    topicPartitionDataRate.getOrDefault(
-<<<<<<< HEAD
-                                        new TopicPartition(x.topic(), x.partition()), 0.0))
-=======
-                                        TopicPartition.of(x.topic(), x.partition()), 0.0))
->>>>>>> 05941c6f
-                            .sum()))
-            .collect(Collectors.toMap(Map.Entry::getKey, Map.Entry::getValue));
-    var dataRateMean =
-        brokerDataRate.values().stream().mapToDouble(x -> x).sum() / brokerDataRate.size();
-    var dataRateSD =
-        Math.sqrt(
-            brokerDataRate.values().stream()
-                    .mapToDouble(score -> Math.pow((score - dataRateMean), 2))
-                    .sum()
-                / brokerDataRate.size());
-<<<<<<< HEAD
-    /*
-    var tScore =
-        brokerDataRate.entrySet().stream()
-            .map(
-                x ->
-                    Map.entry(
-                        x.getKey(), (((x.getValue() - dataRateMean) / dataRateSD) * 10 + 50) / 100))
-            .collect(Collectors.toMap(Map.Entry::getKey, Map.Entry::getValue));
-    var sortedScore = tScore.values().stream().sorted().collect(Collectors.toList());
-    if (sortedScore.size() >= 2)
-      return () -> sortedScore.get(sortedScore.size() - 1) - sortedScore.get(0);
-
+                                        Map.entry(
+                                                entry.getKey(),
+                                                entry.getValue().stream()
+                                                        .mapToDouble(
+                                                                x ->
+                                                                        topicPartitionDataRate.getOrDefault(
+                                                                                TopicPartition.of(x.topic(), x.partition()), 0.0))
+                                                        .sum()))
+                        .collect(Collectors.toMap(Map.Entry::getKey, Map.Entry::getValue));
+        var dataRateMean =
+                brokerDataRate.values().stream().mapToDouble(x -> x).sum() / brokerDataRate.size();
+        var dataRateSD =
+                Math.sqrt(
+                        brokerDataRate.values().stream()
+                                .mapToDouble(score -> Math.pow((score - dataRateMean), 2))
+                                .sum()
+                                / brokerDataRate.size());
+        var cv = dataRateSD / dataRateMean;
+        if (cv > 1 || topicPartitionDataRate.containsValue(-1.0)) return () -> 1.0;
+        return () -> cv;
+    }
+
+    /** @return the metrics getters. Those getters are used to fetch mbeans. */
+    @Override
+    public Optional<Fetcher> fetcher() {
+        return Optional.of(LogMetrics.Log.SIZE::fetch);
+    }
+
+    /**
+     * Calculate the maximum increase rate of each topic/partition, across the whole cluster.
+     *
+     * @param clusterBean the clusterBean that offers the metrics related to topic/partition size
+     * @return a map contain the maximum increase rate of each topic/partition log
      */
-=======
->>>>>>> 05941c6f
-    var cv = dataRateSD / dataRateMean;
-    if (cv > 1 || topicPartitionDataRate.containsValue(-1.0)) return () -> 1.0;
-    return () -> cv;
-  }
-
-  /** @return the metrics getters. Those getters are used to fetch mbeans. */
-  @Override
-  public Optional<Fetcher> fetcher() {
-    return Optional.of(LogMetrics.Log.SIZE::fetch);
-  }
-
-  /**
-   * Calculate the maximum increase rate of each topic/partition, across the whole cluster.
-   *
-   * @param clusterBean the clusterBean that offers the metrics related to topic/partition size
-   * @return a map contain the maximum increase rate of each topic/partition log
-   */
-<<<<<<< HEAD
-  public Map<TopicPartition, Double> topicPartitionDataRate(
-      ClusterInfo clusterInfo, Duration sampleWindow) {
-    return replicaDataRate(clusterInfo, sampleWindow).entrySet().stream()
-=======
-  public Map<TopicPartition, Double> topicPartitionDataRate(ClusterBean clusterBean) {
-    return replicaDataRate(clusterBean).entrySet().stream()
->>>>>>> 05941c6f
-        .map(
-            x -> {
-              var tpr = x.getKey();
-              return Map.entry(TopicPartition.of(tpr.topic(), tpr.partition()), x.getValue());
-            })
-        .collect(Collectors.toMap(Map.Entry::getKey, Map.Entry::getValue, (x1, x2) -> x1));
-  }
-
-<<<<<<< HEAD
-  public Map<TopicPartitionReplica, Double> replicaDataRate(
-      ClusterInfo clusterInfo, Duration sampleWindow) {
-    return clusterInfo.clusterBean().mapByReplica().entrySet().stream()
-=======
-  public Map<TopicPartitionReplica, Double> replicaDataRate(ClusterBean clusterBean) {
-    return clusterBean.mapByReplica().entrySet().stream()
->>>>>>> 05941c6f
-        .map(
-            metrics -> {
-              // calculate the increase rate over a specific window of time
-              var sizeTimeSeries =
-                  metrics.getValue().stream()
-                      .filter(bean -> bean instanceof HasValue)
-                      .filter(bean -> bean.beanObject().properties().get("type").equals("Log"))
-                      .filter(bean -> bean.beanObject().properties().get("name").equals("Size"))
-                      .map(bean -> (HasValue) bean)
-                      .sorted(Comparator.comparingLong(HasBeanObject::createdTimestamp).reversed())
-                      .collect(Collectors.toUnmodifiableList());
-              var latestSize = sizeTimeSeries.stream().findFirst().orElseThrow();
-              var windowSize =
-                  sizeTimeSeries.stream()
-                      .dropWhile(
-                          bean ->
-<<<<<<< HEAD
-                              sampleWindow.toMillis()
-=======
-                              duration.toMillis()
->>>>>>> 05941c6f
-                                  > latestSize.createdTimestamp() - bean.createdTimestamp())
-                      .findFirst()
-                      .orElseThrow(
-                          () ->
-                              new IllegalArgumentException(
-<<<<<<< HEAD
-                                  "metrics:" + clusterInfo.clusterBean().all().values().size()));
-=======
-                                  "metrics:" + clusterBean.all().values().size()));
->>>>>>> 05941c6f
-              var dataRate =
-                  ((double) (latestSize.value() - windowSize.value()))
-                      / ((double) (latestSize.createdTimestamp() - windowSize.createdTimestamp())
-                          / 1000)
-                      / 1024.0
-                      / 1024.0;
-              if (dataRate < 0) dataRate = -1.0;
-              return Map.entry(metrics.getKey(), dataRate);
-            })
-        .collect(Collectors.toUnmodifiableMap(Map.Entry::getKey, Map.Entry::getValue));
-  }
-
-  static Map.Entry<Integer, Integer> transformEntry(Map.Entry<String, String> entry) {
-<<<<<<< HEAD
-    final Pattern serviceUrlKeyPattern = Pattern.compile("broker\\.(?<brokerId>[0-9]{1,9})");
-=======
-    final Pattern serviceUrlKeyPattern = Pattern.compile("broker\\.(?<brokerId>[0-9]{1,50})");
->>>>>>> 05941c6f
-    final Matcher matcher = serviceUrlKeyPattern.matcher(entry.getKey());
-    if (matcher.matches()) {
-      try {
-        int brokerId = Integer.parseInt(matcher.group("brokerId"));
-        return Map.entry(brokerId, Integer.parseInt(entry.getValue()));
-      } catch (NumberFormatException e) {
-        throw new IllegalArgumentException("Bad integer format for " + entry.getKey(), e);
-      }
-    } else {
-      throw new IllegalArgumentException(
-          "Bad key format for "
-              + entry.getKey()
-              + " no match for the following format :"
-              + serviceUrlKeyPattern.pattern());
-    }
-  }
-
-  public static Map<Integer, Integer> convert(String value) {
-    final Properties properties = new Properties();
-
-    try (var reader = Files.newBufferedReader(Path.of(value))) {
-      properties.load(reader);
-    } catch (IOException e) {
-      throw new UncheckedIOException(e);
-    }
-    return properties.entrySet().stream()
-        .map(entry -> Map.entry((String) entry.getKey(), (String) entry.getValue()))
-        .map(ReplicaDiskInCost::transformEntry)
-        .collect(Collectors.toUnmodifiableMap(Map.Entry::getKey, Map.Entry::getValue));
-  }
+    public Map<TopicPartition, Double> topicPartitionDataRate(ClusterBean clusterBean) {
+        return replicaDataRate(clusterBean).entrySet().stream()
+                .map(
+                        x -> {
+                            var tpr = x.getKey();
+                            return Map.entry(TopicPartition.of(tpr.topic(), tpr.partition()), x.getValue());
+                        })
+                .collect(Collectors.toMap(Map.Entry::getKey, Map.Entry::getValue, (x1, x2) -> x1));
+    }
+
+    public Map<TopicPartitionReplica, Double> replicaDataRate(ClusterBean clusterBean) {
+        return clusterBean.mapByReplica().entrySet().stream()
+                .map(
+                        metrics -> {
+                            // calculate the increase rate over a specific window of time
+                            var sizeTimeSeries =
+                                    metrics.getValue().stream()
+                                            .filter(bean -> bean instanceof HasValue)
+                                            .filter(bean -> bean.beanObject().properties().get("type").equals("Log"))
+                                            .filter(bean -> bean.beanObject().properties().get("name").equals("Size"))
+                                            .map(bean -> (HasValue) bean)
+                                            .sorted(Comparator.comparingLong(HasBeanObject::createdTimestamp).reversed())
+                                            .collect(Collectors.toUnmodifiableList());
+                            var latestSize = sizeTimeSeries.stream().findFirst().orElseThrow();
+                            var windowSize =
+                                    sizeTimeSeries.stream()
+                                            .dropWhile(
+                                                    bean ->
+                                                            duration.toMillis()
+                                                                    > latestSize.createdTimestamp() - bean.createdTimestamp())
+                                            .findFirst()
+                                            .orElseThrow(
+                                                    () ->
+                                                            new IllegalArgumentException(
+                                                                    "metrics:" + clusterBean.all().values().size()));
+                            var dataRate =
+                                    ((double) (latestSize.value() - windowSize.value()))
+                                            / ((double) (latestSize.createdTimestamp() - windowSize.createdTimestamp())
+                                            / 1000)
+                                            / 1024.0
+                                            / 1024.0;
+                            if (dataRate < 0) dataRate = -1.0;
+                            return Map.entry(metrics.getKey(), dataRate);
+                        })
+                .collect(Collectors.toUnmodifiableMap(Map.Entry::getKey, Map.Entry::getValue));
+    }
+
+    static Map.Entry<Integer, Integer> transformEntry(Map.Entry<String, String> entry) {
+        final Pattern serviceUrlKeyPattern = Pattern.compile("broker\\.(?<brokerId>[0-9]{1,50})");
+        final Matcher matcher = serviceUrlKeyPattern.matcher(entry.getKey());
+        if (matcher.matches()) {
+            try {
+                int brokerId = Integer.parseInt(matcher.group("brokerId"));
+                return Map.entry(brokerId, Integer.parseInt(entry.getValue()));
+            } catch (NumberFormatException e) {
+                throw new IllegalArgumentException("Bad integer format for " + entry.getKey(), e);
+            }
+        } else {
+            throw new IllegalArgumentException(
+                    "Bad key format for "
+                            + entry.getKey()
+                            + " no match for the following format :"
+                            + serviceUrlKeyPattern.pattern());
+        }
+    }
+
+    public static Map<Integer, Integer> convert(String value) {
+        final Properties properties = new Properties();
+
+        try (var reader = Files.newBufferedReader(Path.of(value))) {
+            properties.load(reader);
+        } catch (IOException e) {
+            throw new UncheckedIOException(e);
+        }
+        return properties.entrySet().stream()
+                .map(entry -> Map.entry((String) entry.getKey(), (String) entry.getValue()))
+                .map(ReplicaDiskInCost::transformEntry)
+                .collect(Collectors.toUnmodifiableMap(Map.Entry::getKey, Map.Entry::getValue));
+    }
 }