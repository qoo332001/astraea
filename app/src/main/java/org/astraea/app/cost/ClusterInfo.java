--- conflicted
+++ resolved
@@ -25,11 +25,7 @@
 import java.util.NoSuchElementException;
 import java.util.Set;
 import java.util.stream.Collectors;
-<<<<<<< HEAD
-import org.astraea.app.admin.BeansGetter;
-=======
 import org.astraea.app.admin.ClusterBean;
->>>>>>> a831f7e8
 import org.astraea.app.metrics.HasBeanObject;
 
 public interface ClusterInfo {
@@ -93,13 +89,8 @@
       }
 
       @Override
-<<<<<<< HEAD
-      public BeansGetter beans() {
-        return BeansGetter.of(Map.of());
-=======
       public ClusterBean clusterBean() {
         return ClusterBean.of(Map.of());
->>>>>>> a831f7e8
       }
     };
   }
@@ -114,13 +105,8 @@
   static ClusterInfo of(ClusterInfo cluster, Map<Integer, Collection<HasBeanObject>> beans) {
     var all = new HashMap<Integer, List<HasBeanObject>>();
     cluster
-<<<<<<< HEAD
-        .beans()
-        .broker()
-=======
         .clusterBean()
         .all()
->>>>>>> a831f7e8
         .forEach((key, value) -> all.computeIfAbsent(key, k -> new ArrayList<>()).addAll(value));
     beans.forEach((key, value) -> all.computeIfAbsent(key, k -> new ArrayList<>()).addAll(value));
     return new ClusterInfo() {
@@ -156,13 +142,8 @@
       }
 
       @Override
-<<<<<<< HEAD
-      public BeansGetter beans() {
-        return BeansGetter.of(Collections.unmodifiableMap(all));
-=======
       public ClusterBean clusterBean() {
         return ClusterBean.of(Collections.unmodifiableMap(all));
->>>>>>> a831f7e8
       }
     };
   }
@@ -241,11 +222,6 @@
    */
   List<ReplicaInfo> replicas(String topic);
 
-<<<<<<< HEAD
-  /** @return */
-  BeansGetter beans();
-=======
   /** @return a {@link ClusterBean} used to get beanObject using a variety of different keys. */
   ClusterBean clusterBean();
->>>>>>> a831f7e8
 }