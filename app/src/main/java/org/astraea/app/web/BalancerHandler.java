--- conflicted
+++ resolved
@@ -62,34 +62,7 @@
   BalancerHandler(Admin admin, MetricStore metricStore) {
     this.admin = admin;
     this.balancerConsole = BalancerConsole.create(admin);
-<<<<<<< HEAD
-    Supplier<CompletionStage<Map<Integer, MBeanClient>>> clientSupplier =
-        () ->
-            admin
-                .brokers()
-                .thenApply(
-                    brokers ->
-                        brokers.stream()
-                            .collect(
-                                Collectors.toUnmodifiableMap(
-                                    NodeInfo::id,
-                                    b ->
-                                        MBeanClient.jndi(
-                                            b.id(), b.host(), jmxPortMapper.apply(b.id())))));
-    this.metricStore =
-        MetricStore.builder()
-            .beanExpiration(Duration.ofSeconds(90))
-            .localReceiver(clientSupplier)
-            .sensorsSupplier(
-                () ->
-                    sensors.stream()
-                        .collect(
-                            Collectors.toUnmodifiableMap(
-                                Function.identity(), ignored -> (id, ee) -> {})))
-            .build();
-=======
     this.metricStore = metricStore;
->>>>>>> b0b9b747
   }
 
   @Override
@@ -223,7 +196,8 @@
                         solution ->
                             new PlanReport(
                                 changes.apply(solution),
-                                MigrationCost.migrationCosts(contextCluster, solution.proposal())))
+                                MigrationCost.migrationCosts(
+                                    contextCluster, solution.proposal(), solution.clusterBean())))
                     .orElse(null);
     var phase = balancerConsole.taskPhase(taskId).orElseThrow();
     return new PlanExecutionProgress(
