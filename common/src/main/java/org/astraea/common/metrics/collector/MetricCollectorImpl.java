--- conflicted
+++ resolved
@@ -45,12 +45,8 @@
 import org.astraea.common.metrics.MBeanClient;
 
 public class MetricCollectorImpl implements MetricCollector {
-<<<<<<< HEAD
-  private final Collection<MetricSensors> sensors = new ArrayList<>();
-=======
-  private final Collection<MetricSensors<?>> sensors = new ArrayList<>();
->>>>>>> fcf21003
   private final Map<Integer, MBeanClient> mBeanClients = new ConcurrentHashMap<>();
+  private final Collection<MetricSensors> metricSensors = new CopyOnWriteArrayList<>();
   private final CopyOnWriteArrayList<Map.Entry<Fetcher, BiConsumer<Integer, Exception>>> fetchers =
       new CopyOnWriteArrayList<>();
   private final ScheduledExecutorService executorService;
@@ -104,7 +100,15 @@
                                       identity.id, ignored -> new ConcurrentLinkedQueue<>())
                                   .addAll(beans);
                               DelayedIdentity finalIdentity = identity;
-                              sensors.forEach(sensor -> sensor.record(finalIdentity.id, beans));
+                              metricSensors.forEach(
+                                  metricSensors -> {
+                                    var a = metricSensors.record().apply(finalIdentity.id, beans);
+                                    a.forEach(
+                                        (key, value) ->
+                                            this.beans
+                                                .computeIfAbsent(key, ignore -> new ArrayList<>())
+                                                .addAll(value));
+                                  });
                             } catch (NoSuchElementException e) {
                               // MBeanClient can throw NoSuchElementException if the result of query
                               // is empty
@@ -129,12 +133,8 @@
   }
 
   @Override
-<<<<<<< HEAD
-  public void addSensors(Collection<MetricSensors<?>> sensors) {
-=======
-  public void addMetricSensors(Collection<MetricSensors<?>> sensors) {
->>>>>>> fcf21003
-    this.sensors.addAll(sensors);
+  public void addBeansStatist(MetricSensors metricSensors) {
+    this.metricSensors.add(metricSensors);
   }
 
   @Override
@@ -162,6 +162,11 @@
   }
 
   @Override
+  public Collection<MetricSensors> listMetricsSensors() {
+    return this.metricSensors;
+  }
+
+  @Override
   public Collection<Fetcher> listFetchers() {
     return fetchers.stream().map(Map.Entry::getKey).collect(Collectors.toList());
   }
@@ -196,19 +201,6 @@
     this.delayedWorks.put(new DelayedIdentity(Duration.ZERO, identity));
   }
 
-  @Override
-<<<<<<< HEAD
-  public MetricSensors<?> sensor(Class<? extends HasBeanObject> hasBeanObject) {
-    return this.sensors.stream()
-        .filter(s -> s.metricClass().equals(hasBeanObject))
-        .findFirst()
-        .orElseThrow();
-=======
-  public Collection<MetricSensors<?>> metricSensors() {
-    return this.sensors;
->>>>>>> fcf21003
-  }
-
   public ClusterBean clusterBean() {
     return ClusterBean.of(
         beans.entrySet().stream()
